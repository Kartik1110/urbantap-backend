--- conflicted
+++ resolved
@@ -19,16 +19,6 @@
 router.post('/brokers/:id/block', blockBroker);
 
 export default (upload: any) => {
-<<<<<<< HEAD
-    router.put('/brokers/:id', upload.fields([
-        { name: 'file', maxCount: 1 },
-        { name: 'cover_image', maxCount: 1 }
-    ]), updateBroker);
-    router.post('/brokers/bulk', upload.fields([
-        { name: 'file', maxCount: 1 },
-        { name: 'cover_image', maxCount: 1 }
-    ]), bulkInsertBrokers);
-=======
     router.put(
         '/brokers/:id',
         upload.fields([
@@ -45,6 +35,5 @@
         ]),
         bulkInsertBrokers
     );
->>>>>>> 927052db
     return router;
 };