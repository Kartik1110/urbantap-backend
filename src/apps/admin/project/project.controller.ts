import logger from '@/utils/logger';
import { Response, Express } from 'express';
import { AuthenticatedRequest } from '@/utils/verifyToken';
import {
    createProjectService,
    updateProjectService,
    deleteProjectService,
    getProjectsWithRBACService,
    getProjectByIdWithRBACService,
    retrieveAssembledChunkedFiles,
    processProjectFiles,
    cleanupTemporaryFiles,
    parseProjectBody,
    parseUpdateProjectBody,
} from './project.service';
<<<<<<< HEAD
import { getChunkInfo, processChunkedFile } from '@/utils/chunkedFileUpload';

export const uploadChunk = async (req: AuthenticatedRequest, res: Response) => {
    try {
        const files = req.files as Express.Multer.File[] | undefined;

        if (!files || files.length === 0) {
            return res.status(400).json({
                status: 'error',
                message: 'No file provided',
            });
        }

        const chunkInfo = getChunkInfo(req);

        if (!chunkInfo) {
            return res.status(400).json({
                status: 'error',
                message: 'Invalid chunk information',
            });
        }

        // Process chunk and assemble if complete
        const assembledPath = await processChunkedFile(files[0], chunkInfo);

        if (assembledPath) {
            // File is complete
            return res.json({
                status: 'success',
                message: 'File uploaded successfully',
                chunksComplete: true,
                fileId: chunkInfo.fileId,
            });
        } else {
            // Waiting for more chunks
            return res.json({
                status: 'success',
                message: 'Chunk received successfully',
                chunksComplete: false,
            });
        }
    } catch (error) {
        logger.error('Chunk upload error:', error);
        res.status(500).json({
            status: 'error',
            message: 'Failed to upload chunk',
            error: error instanceof Error ? error.message : 'Unknown error',
        });
    }
};
=======
import {
    getChunkInfo,
    processChunkedFile,
} from '@/utils/chunkedFileUpload';
>>>>>>> 6e8a3a14

export const uploadChunk = async (
    req: AuthenticatedRequest,
    res: Response
) => {
    let processedFiles: any = null;
    try {
        const files = req.files as Express.Multer.File[] | undefined;
        
        if (!files || files.length === 0) {
            return res.status(400).json({
                status: 'error',
                message: 'No file provided',
            });
        }

<<<<<<< HEAD
        // Handle assembled chunked files
        let files = req.files as Express.Multer.File[] | undefined;
        files = await retrieveAssembledChunkedFiles(files, req);

=======
        const chunkInfo = getChunkInfo(req);
        
        if (!chunkInfo) {
            return res.status(400).json({
                status: 'error',
                message: 'Invalid chunk information',
            });
        }

        // Process chunk and assemble if complete
        const assembledPath = await processChunkedFile(files[0], chunkInfo);
        
        if (assembledPath) {
            // File is complete
            return res.json({
                status: 'success',
                message: 'File uploaded successfully',
                chunksComplete: true,
                fileId: chunkInfo.fileId,
            });
        } else {
            // Waiting for more chunks
            return res.json({
                status: 'success',
                message: 'Chunk received successfully',
                chunksComplete: false,
            });
        }
    } catch (error) {
        logger.error('Chunk upload error:', error);
        res.status(500).json({
            status: 'error',
            message: 'Failed to upload chunk',
            error: error instanceof Error ? error.message : 'Unknown error',
        });
    }
};

export const createProject = async (
    req: AuthenticatedRequest,
    res: Response
) => {
    let processedFiles: any = null;
    try {
        if (!req.user?.entityId) {
            return res.status(403).json({
                status: 'error',
                message: 'Unauthorized: No developer linked.',
            });
        }

        // Handle assembled chunked files
        let files = req.files as Express.Multer.File[] | undefined;
        files = await retrieveAssembledChunkedFiles(files, req);

>>>>>>> 6e8a3a14
        // Process files and upload to S3
        processedFiles = await processProjectFiles(files);

        // Parse and structure project data
<<<<<<< HEAD
        const projectData = parseProjectBody(
            req.body,
            processedFiles,
            req.user
        );
=======
        const projectData = parseProjectBody(req.body, processedFiles, req.user);
>>>>>>> 6e8a3a14

        // Create project
        const project = await createProjectService(projectData);

        res.json({
            status: 'success',
            message: 'Project created successfully',
            data: project,
        });
    } catch (error) {
        logger.error('Create project error:', error);
        res.status(500).json({
            status: 'error',
            message: 'Failed to create project',
            error: error instanceof Error ? error.message : 'Unknown error',
        });
    } finally {
        // Always clean up files after S3 upload (success or failure)
        const allFilePaths = [
            ...(processedFiles?.assembledFilePaths || []),
<<<<<<< HEAD
            ...(processedFiles?.multerTempFilePaths || []),
=======
            ...(processedFiles?.multerTempFilePaths || [])
>>>>>>> 6e8a3a14
        ];
        if (allFilePaths.length > 0) {
            cleanupTemporaryFiles(allFilePaths);
        }
    }
};

export const getProjects = async (req: AuthenticatedRequest, res: Response) => {
    try {
        const adminUserId = req.user?.id;
        if (!adminUserId) {
            return res.status(401).json({ message: 'Admin user ID not found' });
        }

        const projects = await getProjectsWithRBACService(adminUserId);

        res.status(200).json({
            status: 'success',
            message: 'Projects fetched successfully',
            data: projects,
        });
    } catch (error: any) {
        res.status(500).json({
            status: 'error',
            message: 'Failed to fetch projects',
            error: error.message || error,
        });
    }
};

export const getProjectById = async (
    req: AuthenticatedRequest,
    res: Response
) => {
    try {
        const projectId = req.params.id;
        const adminUserId = req.user?.id;
        if (!adminUserId) {
            return res.status(401).json({ message: 'Admin user ID not found' });
        }

        const project = await getProjectByIdWithRBACService(
            adminUserId,
            projectId
        );

        if (!project) {
            return res
                .status(404)
                .json({ status: 'error', message: 'Project not found' });
        }

        res.status(200).json({
            status: 'success',
            data: project,
        });
    } catch (error: any) {
        res.status(500).json({ status: 'error', message: error.message });
    }
};

export const updateProject = async (
    req: AuthenticatedRequest,
    res: Response
) => {
    let processedFiles: any = null;
    try {
        const { id } = req.params;

        if (!req.user?.entityId) {
            return res.status(403).json({
                status: 'error',
                message: 'Unauthorized: No developer linked.',
            });
        }

        if (!id) {
            return res.status(400).json({
                status: 'error',
                message: 'Project ID is required.',
            });
        }

        // Handle assembled chunked files
        let files = req.files as Express.Multer.File[] | undefined;
        files = await retrieveAssembledChunkedFiles(files, req);
<<<<<<< HEAD

        // Process files and upload to S3
        processedFiles = await processProjectFiles(files);

        // Parse and structure update data
        const updateData = parseUpdateProjectBody(
            req.body,
            processedFiles,
            req.user
        );
=======

        // Process files and upload to S3
        processedFiles = await processProjectFiles(files);

        // Parse and structure update data
        const updateData = parseUpdateProjectBody(req.body, processedFiles, req.user);
>>>>>>> 6e8a3a14

        // Update project
        const project = await updateProjectService(id, updateData);

        res.json({
            status: 'success',
            message: 'Project updated successfully',
            data: project,
        });
    } catch (error) {
        logger.error('Update project error:', error);
        res.status(500).json({
            status: 'error',
            message: 'Failed to update project',
            error: error instanceof Error ? error.message : 'Unknown error',
        });
    } finally {
        // Always clean up files after S3 upload (success or failure)
        const allFilePaths = [
            ...(processedFiles?.assembledFilePaths || []),
<<<<<<< HEAD
            ...(processedFiles?.multerTempFilePaths || []),
=======
            ...(processedFiles?.multerTempFilePaths || [])
>>>>>>> 6e8a3a14
        ];
        if (allFilePaths.length > 0) {
            cleanupTemporaryFiles(allFilePaths);
        }
    }
};

export const deleteProject = async (
    req: AuthenticatedRequest,
    res: Response
) => {
    try {
        const { id } = req.params;

        if (!req.user?.entityId) {
            return res.status(403).json({
                status: 'error',
                message: 'Unauthorized: No developer linked.',
            });
        }

        if (!id) {
            return res.status(400).json({
                status: 'error',
                message: 'Project ID is required.',
            });
        }

        const result = await deleteProjectService(id, req.user.entityId);

        if (!result) {
            return res.status(404).json({
                status: 'error',
                message: 'Project not found or unauthorized.',
            });
        }

        res.json({
            status: 'success',
            message: 'Project deleted successfully',
        });
    } catch (error) {
        logger.error('Delete project error:', error);
        res.status(500).json({
            status: 'error',
            message: 'Failed to delete project',
            error: error instanceof Error ? error.message : 'Unknown error',
        });
    }
};<|MERGE_RESOLUTION|>--- conflicted
+++ resolved
@@ -13,7 +13,6 @@
     parseProjectBody,
     parseUpdateProjectBody,
 } from './project.service';
-<<<<<<< HEAD
 import { getChunkInfo, processChunkedFile } from '@/utils/chunkedFileUpload';
 
 export const uploadChunk = async (req: AuthenticatedRequest, res: Response) => {
@@ -64,103 +63,36 @@
         });
     }
 };
-=======
-import {
-    getChunkInfo,
-    processChunkedFile,
-} from '@/utils/chunkedFileUpload';
->>>>>>> 6e8a3a14
-
-export const uploadChunk = async (
+
+export const createProject = async (
     req: AuthenticatedRequest,
     res: Response
 ) => {
     let processedFiles: any = null;
     try {
-        const files = req.files as Express.Multer.File[] | undefined;
-        
-        if (!files || files.length === 0) {
-            return res.status(400).json({
-                status: 'error',
-                message: 'No file provided',
-            });
-        }
-
-<<<<<<< HEAD
+        if (!req.user?.entityId) {
+            return res.status(403).json({
+                status: 'error',
+                message: 'Unauthorized: No developer linked.',
+            });
+        }
+
         // Handle assembled chunked files
         let files = req.files as Express.Multer.File[] | undefined;
         files = await retrieveAssembledChunkedFiles(files, req);
 
-=======
-        const chunkInfo = getChunkInfo(req);
-        
-        if (!chunkInfo) {
-            return res.status(400).json({
-                status: 'error',
-                message: 'Invalid chunk information',
-            });
-        }
-
-        // Process chunk and assemble if complete
-        const assembledPath = await processChunkedFile(files[0], chunkInfo);
-        
-        if (assembledPath) {
-            // File is complete
-            return res.json({
-                status: 'success',
-                message: 'File uploaded successfully',
-                chunksComplete: true,
-                fileId: chunkInfo.fileId,
-            });
-        } else {
-            // Waiting for more chunks
-            return res.json({
-                status: 'success',
-                message: 'Chunk received successfully',
-                chunksComplete: false,
-            });
-        }
-    } catch (error) {
-        logger.error('Chunk upload error:', error);
-        res.status(500).json({
-            status: 'error',
-            message: 'Failed to upload chunk',
-            error: error instanceof Error ? error.message : 'Unknown error',
-        });
-    }
-};
-
-export const createProject = async (
-    req: AuthenticatedRequest,
-    res: Response
-) => {
-    let processedFiles: any = null;
-    try {
-        if (!req.user?.entityId) {
-            return res.status(403).json({
-                status: 'error',
-                message: 'Unauthorized: No developer linked.',
-            });
-        }
-
-        // Handle assembled chunked files
-        let files = req.files as Express.Multer.File[] | undefined;
-        files = await retrieveAssembledChunkedFiles(files, req);
-
->>>>>>> 6e8a3a14
+        // Process files and upload to S3
+        processedFiles = await processProjectFiles(files);
+
         // Process files and upload to S3
         processedFiles = await processProjectFiles(files);
 
         // Parse and structure project data
-<<<<<<< HEAD
         const projectData = parseProjectBody(
             req.body,
             processedFiles,
             req.user
         );
-=======
-        const projectData = parseProjectBody(req.body, processedFiles, req.user);
->>>>>>> 6e8a3a14
 
         // Create project
         const project = await createProjectService(projectData);
@@ -181,11 +113,7 @@
         // Always clean up files after S3 upload (success or failure)
         const allFilePaths = [
             ...(processedFiles?.assembledFilePaths || []),
-<<<<<<< HEAD
             ...(processedFiles?.multerTempFilePaths || []),
-=======
-            ...(processedFiles?.multerTempFilePaths || [])
->>>>>>> 6e8a3a14
         ];
         if (allFilePaths.length > 0) {
             cleanupTemporaryFiles(allFilePaths);
@@ -272,8 +200,9 @@
         // Handle assembled chunked files
         let files = req.files as Express.Multer.File[] | undefined;
         files = await retrieveAssembledChunkedFiles(files, req);
-<<<<<<< HEAD
-
+
+        // Process files and upload to S3
+        processedFiles = await processProjectFiles(files);
         // Process files and upload to S3
         processedFiles = await processProjectFiles(files);
 
@@ -283,14 +212,6 @@
             processedFiles,
             req.user
         );
-=======
-
-        // Process files and upload to S3
-        processedFiles = await processProjectFiles(files);
-
-        // Parse and structure update data
-        const updateData = parseUpdateProjectBody(req.body, processedFiles, req.user);
->>>>>>> 6e8a3a14
 
         // Update project
         const project = await updateProjectService(id, updateData);
@@ -311,11 +232,7 @@
         // Always clean up files after S3 upload (success or failure)
         const allFilePaths = [
             ...(processedFiles?.assembledFilePaths || []),
-<<<<<<< HEAD
             ...(processedFiles?.multerTempFilePaths || []),
-=======
-            ...(processedFiles?.multerTempFilePaths || [])
->>>>>>> 6e8a3a14
         ];
         if (allFilePaths.length > 0) {
             cleanupTemporaryFiles(allFilePaths);
