import { Request, Response } from 'express';
import { Broker } from '@prisma/client';
import {
    getBrokerDetailService,
    getBrokerListService,
    bulkInsertBrokersService,
    updateBrokerService,
    blockBrokerService,
} from '../services/brokers.service';
import { uploadToS3 } from '../utils/s3Upload';
import logger from '../utils/logger';

/* Get broker detail by id */
export const getBrokerDetail = async (req: Request, res: Response) => {
<<<<<<< HEAD
  try {
    const brokerId = req.params.id;
    const token = req.headers.authorization;
    const groupByLocality = req.query.groupByLocality === 'true';
=======
    try {
        const brokerId = req.params.id;
        const token = req.headers.authorization;

        if (!brokerId) {
            return res.status(400).json({
                success: false,
                message: 'Broker ID is required',
            });
        }
>>>>>>> ee02f7e1

        const broker = await getBrokerDetailService(brokerId, token as string);
        if (!broker) {
            return res.status(404).json({
                success: false,
                message: 'Broker not found',
            });
        }

<<<<<<< HEAD
    const broker = await getBrokerDetailService(brokerId, token as string,groupByLocality);
    if (!broker) {
      return res.status(404).json({
        success: false,
        message: 'Broker not found'
      });
=======
        return res.status(200).json({
            success: true,
            data: broker,
        });
    } catch (error) {
        return res.status(500).json({
            success: false,
            message: 'Internal server error',
            error: error instanceof Error ? error.message : 'Unknown error',
        });
>>>>>>> ee02f7e1
    }
};

/* Get broker list */
export const getBrokerList = async (req: Request, res: Response) => {
    try {
        const token = req.headers.authorization;

        if (!token) {
            return res.status(401).json({
                success: false,
                message: 'Unauthorized',
            });
        }

        // Extract pagination parameters from body with defaults
        const page = parseInt(req.body.page as string) || 1;
        const page_size = parseInt(req.body.page_size as string) || 10;
        const search = req.body.search as string;

        const { brokers, pagination } = await getBrokerListService({
            page,
            page_size,
            token,
            search,
        });

        res.json({
            status: 'success',
            message: 'Broker list fetched successfully',
            data: {
                brokers,
                pagination: {
                    total: pagination.total,
                    page: pagination.page,
                    page_size: pagination.page_size,
                    total_pages: pagination.total_pages,
                },
            },
        });
    } catch (error) {
        logger.error(error);
        res.status(500).json({
            status: 'error',
            message: 'Failed to fetch broker list',
            error: error,
        });
    }
};

/* Bulk insert brokers */
export const bulkInsertBrokers = async (req: Request, res: Response) => {
    const file = req.file as Express.Multer.File | undefined;
    const brokersJson = req.body.brokers;

    let brokers = [];
    try {
        brokers = JSON.parse(brokersJson);
    } catch (error) {
        return res.status(400).json({
            status: 'error',
            message: 'Invalid brokers data',
        });
    }

    // Upload single profile picture to S3 and get URL if file exists
    let profilePicUrl = '';
    if (file) {
        const fileExtension = file.originalname.split('.').pop();
        try {
            profilePicUrl = await uploadToS3(
                file.path,
                `profiles/${Date.now()}.${fileExtension}`
            );
        } catch (error) {
            return res.status(400).json({
                status: 'error',
                message: 'Failed to upload file to S3',
            });
        }
    }

    const brokersWithPics = brokers.map((broker: Broker) => ({
        ...broker,
        profile_pic: profilePicUrl,
        company_id: broker.company_id || null,
    }));

    try {
        const newBrokers = await bulkInsertBrokersService(brokersWithPics);
        const data = {
            broker_id: newBrokers[0], // return the single broker
            profilePicUrl: profilePicUrl,
            company_id: brokersWithPics[0].company_id || null,
        };
        res.json({
            status: 'success',
            message: 'Brokers inserted successfully',
            data: data,
        });
    } catch (error) {
        if (error instanceof Error) {
            res.status(400).json({
                status: 'error',
                message: error.message,
            });
        } else {
            res.status(500).json({
                status: 'error',
                message: 'Failed to insert brokers',
                error: error,
            });
        }
    }
};

/* Update Broker */
export const updateBroker = async (req: Request, res: Response) => {
    const brokerId = req.params.id;
    const updateData = JSON.parse(req.body.data);

    const file = req.file as Express.Multer.File | undefined;
    let profilePicUrl;

    if (file) {
        const fileExtension = file.originalname.split('.').pop();
        try {
            profilePicUrl = await uploadToS3(
                file.path,
                `profiles/${Date.now()}.${fileExtension}`
            );
        } catch (error) {
            return res.status(400).json({
                status: 'error',
                message: 'Failed to upload file to S3',
            });
        }
    }

    const updatedBrokerData = {
        ...updateData,
        profile_pic: profilePicUrl || updateData.profile_pic,
    };

    try {
        await updateBrokerService(brokerId, updatedBrokerData);

        res.json({
            status: 'success',
            message: 'Broker updated successfully',
        });
    } catch (error) {
        if (error instanceof Error) {
            res.status(400).json({
                status: 'error',
                message: error.message,
            });
        } else {
            res.status(500).json({
                status: 'error',
                message: 'Failed to update broker',
                error: error,
            });
        }
    }
};

/* Block a broker */
export const blockBroker = async (req: Request, res: Response) => {
    const blockBrokerId = req.body.broker_id;
    const action = req.body.action;
    const brokerId = req.params.id;

    if (!blockBrokerId) {
        return res.status(400).json({
            status: 'error',
            message: 'Broker ID is required',
        });
    }

    try {
        await blockBrokerService(brokerId, blockBrokerId, action);

        return res.status(200).json({
            status: 'success',
            message: 'Broker connection updated successfully',
        });
    } catch (error) {
        return res.status(400).json({
            status: 'error',
            message: 'Broker connection not updated',
        });
    }
};<|MERGE_RESOLUTION|>--- conflicted
+++ resolved
@@ -12,15 +12,10 @@
 
 /* Get broker detail by id */
 export const getBrokerDetail = async (req: Request, res: Response) => {
-<<<<<<< HEAD
   try {
     const brokerId = req.params.id;
     const token = req.headers.authorization;
     const groupByLocality = req.query.groupByLocality === 'true';
-=======
-    try {
-        const brokerId = req.params.id;
-        const token = req.headers.authorization;
 
         if (!brokerId) {
             return res.status(400).json({
@@ -28,24 +23,15 @@
                 message: 'Broker ID is required',
             });
         }
->>>>>>> ee02f7e1
-
-        const broker = await getBrokerDetailService(brokerId, token as string);
-        if (!broker) {
-            return res.status(404).json({
-                success: false,
-                message: 'Broker not found',
-            });
-        }
-
-<<<<<<< HEAD
+
     const broker = await getBrokerDetailService(brokerId, token as string,groupByLocality);
     if (!broker) {
       return res.status(404).json({
         success: false,
         message: 'Broker not found'
       });
-=======
+    }
+
         return res.status(200).json({
             success: true,
             data: broker,
@@ -56,7 +42,6 @@
             message: 'Internal server error',
             error: error instanceof Error ? error.message : 'Unknown error',
         });
->>>>>>> ee02f7e1
     }
 };
 
