import { v4 as uuidv4 } from "uuid";
import prisma from "../utils/prisma";
import { Listing } from "@prisma/client";
import { Request, Response } from "express";
import { uploadToS3 } from "../utils/s3Upload";
import {
  getListingsService,
  bulkInsertListingsService,
  deleteListingbyId,
  getListingByIdService,
  reportListingService,
  editListingService
} from "../services/listings.service";
<<<<<<< HEAD
import { uploadToS3 } from "../utils/s3Upload";
import prisma from "../utils/prisma";
import { City } from "@prisma/client";
=======
>>>>>>> 40c195ab

/* Get listings */
export const getListings = async (req: Request, res: Response) => {
  const filters = {
    page: req.query.page ? Number(req.query.page) : 1,
    page_size: req.query.page_size ? Number(req.query.page_size) : 10,
    city: req.query.city as City | undefined, 
    address: req.query.address as string | undefined,
  };

  try {
    const listings = await getListingsService(filters);

    res.json({
      status: "success",
      message: "Listings fetched successfully",
      data: listings,
    });
  } catch (error) {
    res.status(500).json({
      status: "error",
      message: "Failed to fetch listings",
      error: error,
    });
  }
};

/* Get listing by id */
export const getListingById = async (req: Request, res: Response) => {
  const listingId = req.params.id;
  const listing = await getListingByIdService(listingId);
  res.json({
    status: "success",
    message: "Listing fetched successfully",
    data: listing,
  });
};

/* Bulk insert listings */
export const bulkInsertListings = async (req: Request, res: Response) => {
  const images = req.files as Express.Multer.File[] | undefined;
  const listings = req.body.listings;

  let imageUrls: string[] = [];

  // Only process images if they exist
  if (images && images.length > 0) {
    try {
      imageUrls = await Promise.all(
        images.map(async (image) => {
          const fileExtension = image.originalname.split(".").pop();
          return await uploadToS3(
            image.path,
            `listings/${Date.now()}-${uuidv4()}.${fileExtension}`
          );
        })
      );
    } catch (error) {
      res.status(500).json({
        status: "error",
        message: "Failed to upload images to S3",
        error: error,
      });
    }
  }

  const listingsWithImages = JSON.parse(listings).map((listing: Listing) => ({
    ...listing,
    image_urls: imageUrls,
  }));

  try {
    const listings = await bulkInsertListingsService(listingsWithImages);
    res.json({
      status: "success",
      message: "Listings inserted successfully",
      data: listings,
    });
  } catch (error) {
    res.status(500).json({
      status: "error",
      message: "Failed to insert listings",
      error: error,
    });
  }
};

export const editListingController = async (req: Request, res: Response) => {
  const listingId = req.params.id;
  const updates = req.body;
  const images = req.files as Express.Multer.File[] | undefined;

  let imageUrls: string[] = [];

  if (images && images.length > 0) {
    try {
      imageUrls = await Promise.all(
        images.map(async (image) => {
          const fileExtension = image.originalname.split(".").pop();
          return await uploadToS3(
            image.path,
            `listings/${Date.now()}.${fileExtension}`
          );
        })
      );
    } catch (error) {
      return res.status(500).json({
        status: "error",
        message: "Failed to upload images to S3",
        error,
      });
    }
  }

  // Merge new images if provided
  if (imageUrls.length > 0) {
    updates.image_urls = imageUrls;
  }

  try {
    const updatedListing = await editListingService(listingId, updates);
    return res.json({
      status: "success",
      message: "Listing updated successfully",
      data: updatedListing,
    });
  } catch (error) {
    return res.status(500).json({
      status: "error",
      message: "Failed to update listing",
      error,
    });
  }
};

/* Delete Listing by Id */
export const deleteListing = async (req: Request, res: Response) => {
  const { listingId, brokerId } = req.body;

  if (!listingId || !brokerId) {
    return res.status(400).json({
      status: "error",
      message: "Missing 'listingId' or 'brokerId' in request body",
    });
  }

  // const listingDetails = await getListingByIdService(listingId);
  const listingDetails = await prisma.listing.findUnique({
    where: {
      id: listingId,
    },
  });

  // Check if listing details are empty
  if (!listingDetails) {
    return res.status(404).json({
      status: "error",
      message: "Failed to fetch listing details - Listing not found",
    });
  }

  //check if broker id and listingId matches
  if (listingDetails.broker_id !== brokerId) {
    return res.status(403).json({
      status: "error",
      message: "You are not allowed to delete this listing",
    });
  }

  try {
    await deleteListingbyId(listingId);
    return res.status(200).json({
      status: "success",
      message: `Listing with id ${listingId} deleted successfully`,
    });
  } catch (error) {
    return res.status(500).json({
      status: "error",
      message: "Failed to delete listing",
      error: error,
    });
  }
};

/* Report a listing */
export const reportListing = async (req: Request, res: Response) => {
  const listingId = req.params.id;

  const { reason, description, brokerId } = req.body;

  if (!listingId) {
    return res.status(400).json({
      status: "error",
      message: "Missing 'listingId' in request body",
    });
  }

  try {
    await reportListingService(listingId, reason, description, brokerId);
    return res.status(200).json({
      status: "success",
      message: "Listing reported successfully",
    });
  } catch (error) {
    return res.status(500).json({
      status: "error",
      message: "Failed to report listing",
      error: error,
    });
  }
};<|MERGE_RESOLUTION|>--- conflicted
+++ resolved
@@ -11,12 +11,7 @@
   reportListingService,
   editListingService
 } from "../services/listings.service";
-<<<<<<< HEAD
-import { uploadToS3 } from "../utils/s3Upload";
-import prisma from "../utils/prisma";
 import { City } from "@prisma/client";
-=======
->>>>>>> 40c195ab
 
 /* Get listings */
 export const getListings = async (req: Request, res: Response) => {
