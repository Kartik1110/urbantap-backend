import { v4 as uuidv4 } from 'uuid';
import { Request, Response } from 'express';
import { Listing } from '@prisma/client';
import {
    getListingsService,
    bulkInsertListingsService,
    deleteListingbyId,
    getListingByIdService,
    reportListingService,
    editListingService,
    generateListingFromTextService,
    getTopLocalitiesWithCounts,
    getFeaturedListingsService,
    getRecentListingsService,
    getListingAppreciationProjections,
    getListingROIReportService,
    getAIReportService,
} from '../services/listings.service';
import { uploadToS3 } from '../utils/s3Upload';
import prisma from '../utils/prisma';

/* Get listings */
export const getListings = async (req: Request, res: Response) => {
    const filters = req.body || {};

    try {
        const listings = await getListingsService(filters);

        res.json({
            status: 'success',
            message: 'Listings fetched successfully',
            data: listings,
        });
    } catch (error) {
        res.status(500).json({
            status: 'error',
            message: 'Failed to fetch listings',
            error: error,
        });
    }
};

/* Get featured listings */
export const getFeaturedListings = async (req: Request, res: Response) => {
    try {
        const filters = req.body || {};
        const page = parseInt(req.body.page as string) || 1;
        const page_size = parseInt(req.body.page_size as string) || 10;

<<<<<<< HEAD
        const result = await getFeaturedListingsService(page, page_size, filters);
=======
        const result = await getFeaturedListingsService(
            page,
            page_size,
            filters
        );
>>>>>>> 927052db
        res.json({
            status: 'success',
            message: 'Featured listings fetched successfully',
            data: result,
        });
    } catch (error) {
        res.status(500).json({
            status: 'error',
            message: 'Failed to fetch featured listings',
            error: error,
        });
    }
};

/* Get recent listings */
export const getRecentListings = async (req: Request, res: Response) => {
    try {
        const listings = await getRecentListingsService();
        res.json({
            status: 'success',
            message: 'Recent listings fetched successfully',
            data: listings,
        });
    } catch (error) {
        res.status(500).json({
            status: 'error',
            message: 'Failed to fetch recent listings',
            error: error,
        });
    }
};

/* Get listing by id */
export const getListingById = async (req: Request, res: Response) => {
    const listingId = req.params.id;
    const userId = (req as any).user?.userId; // Extract user ID from authenticated request

    const listing = await getListingByIdService(listingId, userId);
    res.json({
        status: 'success',
        message: 'Listing fetched successfully',
        data: listing,
    });
};

/* Bulk insert listings */
export const bulkInsertListings = async (req: Request, res: Response) => {
    const images = req.files as Express.Multer.File[] | undefined;
    const listings = req.body.listings;

    let imageUrls: string[] = [];

    // Only process images if they exist
    if (images && images.length > 0) {
        try {
            imageUrls = await Promise.all(
                images.map(async (image) => {
                    const fileExtension = image.originalname.split('.').pop();
                    return await uploadToS3(
                        image.path,
                        `listings/${Date.now()}-${uuidv4()}.${fileExtension}`
                    );
                })
            );
        } catch (error) {
            res.status(500).json({
                status: 'error',
                message: 'Failed to upload images to S3',
                error: error,
            });
        }
    }

    const listingsWithImages = JSON.parse(listings).map((listing: Listing) => ({
        ...listing,
        image_urls: imageUrls,
    }));

    try {
        const listings = await bulkInsertListingsService(listingsWithImages);
        res.json({
            status: 'success',
            message: 'Listings inserted successfully',
            data: listings,
        });
    } catch (error) {
        res.status(500).json({
            status: 'error',
            message: 'Failed to insert listings',
            error: error,
        });
    }
};

export const editListingController = async (req: Request, res: Response) => {
    const listingId = req.params.id;
    const listingString = req.body.listing; // JSON string of the listing update
    const images = req.files as Express.Multer.File[] | undefined;

    let updates: Partial<Listing>;
    let imageUrls: string[] = [];

    try {
        updates = JSON.parse(listingString); // Parse listing from JSON string
    } catch (error) {
        return res.status(400).json({
            status: 'error',
            message: 'Invalid listing data format',
        });
    }

    if (images && images.length > 0) {
        try {
            imageUrls = await Promise.all(
                images.map(async (image) => {
                    const fileExtension = image.originalname.split('.').pop();
                    return await uploadToS3(
                        image.path,
                        `listings/${Date.now()}.${fileExtension}`
                    );
                })
            );
        } catch (error) {
            return res.status(500).json({
                status: 'error',
                message: 'Failed to upload images to S3',
                error,
            });
        }
    }

    // Merge new images if provided
    if (imageUrls.length > 0) {
        updates.image_urls = imageUrls;
    }

    try {
        const updatedListing = await editListingService(listingId, updates);
        return res.json({
            status: 'success',
            message: 'Listing updated successfully',
            data: updatedListing,
        });
    } catch (error) {
        return res.status(500).json({
            status: 'error',
            message: 'Failed to update listing',
            error,
        });
    }
};

/* Delete Listing by Id */
export const deleteListing = async (req: Request, res: Response) => {
    const { listingId, brokerId } = req.body;

    if (!listingId || !brokerId) {
        return res.status(400).json({
            status: 'error',
            message: "Missing 'listingId' or 'brokerId' in request body",
        });
    }

    // const listingDetails = await getListingByIdService(listingId);
    const listingDetails = await prisma.listing.findUnique({
        where: {
            id: listingId,
        },
    });

    // Check if listing details are empty
    if (!listingDetails) {
        return res.status(404).json({
            status: 'error',
            message: 'Failed to fetch listing details - Listing not found',
        });
    }

    //check if broker id and listingId matches
    if (listingDetails.broker_id !== brokerId) {
        return res.status(403).json({
            status: 'error',
            message: 'You are not allowed to delete this listing',
        });
    }

    try {
        await deleteListingbyId(listingId);
        return res.status(200).json({
            status: 'success',
            message: `Listing with id ${listingId} deleted successfully`,
        });
    } catch (error) {
        return res.status(500).json({
            status: 'error',
            message: 'Failed to delete listing',
            error: error,
        });
    }
};

/* Report a listing */
export const reportListing = async (req: Request, res: Response) => {
    const listingId = req.params.id;

    const { reason, description, brokerId } = req.body;

    if (!listingId) {
        return res.status(400).json({
            status: 'error',
            message: "Missing 'listingId' in request body",
        });
    }

    try {
        await reportListingService(listingId, reason, description, brokerId);
        return res.status(200).json({
            status: 'success',
            message: 'Listing reported successfully',
        });
    } catch (error) {
        return res.status(500).json({
            status: 'error',
            message: 'Failed to report listing',
            error: error,
        });
    }
};

// Generate Listing from Text
export const generateListingFromText = async (req: Request, res: Response) => {
    const { text } = req.body;

    if (!text) {
        return res.status(400).json({
            status: 'error',
            message: "Missing 'text' in request body",
        });
    }

    try {
        const listing = await generateListingFromTextService(text);
        return res.status(200).json({
            status: 'success',
            message: 'Listing generated successfully',
            data: listing,
        });
    } catch (error) {
        return res.status(500).json({
            status: 'error',
            message: 'Failed to generate listing',
            error,
        });
    }
};

// Fetch popular localities
export const getPopularLocalities = async (req: Request, res: Response) => {
    try {
        const popularLocalities = await getTopLocalitiesWithCounts();

        return res.status(200).json({
            status: 'success',
            message: 'Top 7 popular localities fetched successfully',
            data: popularLocalities,
        });
    } catch (error) {
        return res.status(500).json({
            status: 'error',
            message: 'Failed to fetch popular localities',
            error,
        });
    }
};

// Get listing appreciation projections
export const getListingAppreciation = async (req: Request, res: Response) => {
    const listingId = req.params.id;

    try {
        const propertyData = await getListingAppreciationProjections(listingId);

        return res.status(200).json({
            status: 'success',
            message: 'Listing appreciation fetched successfully',
            data: {
                property_data: propertyData,
            },
        });
    } catch (error) {
        return res.status(500).json({
            status: 'error',
            message:
                (error as Error).message ||
                'Failed to fetch listing appreciation',
            error,
        });
    }
};

// Get listing ROI report
export const getListingROIReport = async (req: Request, res: Response) => {
    const listingId = req.params.id;
    const {
        user_preference: num_of_years,
        goal,
        mortgage,
    }: {
        user_preference: number;
        goal: 'Rental' | 'Self Use';
        mortgage: boolean;
    } = req.body;

    try {
        const roiReport = await getListingROIReportService(listingId, {
            num_of_years,
            is_self_use: goal === 'Self Use',
            is_self_paid: mortgage,
        });

        return res.status(200).json({
            status: 'success',
            message: 'Listing ROI report fetched successfully',
            data: roiReport,
        });
    } catch (error) {
        return res.status(500).json({
            status: 'error',
            message:
                (error as Error).message ||
                'Failed to fetch listing ROI report',
            error,
        });
    }
};

export const getAIReport = async (req: Request, res: Response) => {
    const listingId = req.params.id;

    try {
        const aiReport = await getAIReportService(listingId);
        return res.status(200).json({
            status: 'success',
            message: 'AI report fetched successfully',
            data: aiReport,
        });
    } catch (error) {
        return res.status(500).json({
            status: 'error',
            message: (error as Error).message || 'Failed to fetch AI report',
            error,
        });
    }
};<|MERGE_RESOLUTION|>--- conflicted
+++ resolved
@@ -47,15 +47,11 @@
         const page = parseInt(req.body.page as string) || 1;
         const page_size = parseInt(req.body.page_size as string) || 10;
 
-<<<<<<< HEAD
-        const result = await getFeaturedListingsService(page, page_size, filters);
-=======
         const result = await getFeaturedListingsService(
             page,
             page_size,
             filters
         );
->>>>>>> 927052db
         res.json({
             status: 'success',
             message: 'Featured listings fetched successfully',
