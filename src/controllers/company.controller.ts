--- conflicted
+++ resolved
@@ -1,6 +1,12 @@
-<<<<<<< HEAD
-import { Request, Response } from "express";
-import { bulkInsertCompaniesService, getCompaniesService, getBrokersByCompanyIdService,updateCompanyService,  getListingsByCompanyIdService, getCompaniesByUserIdService } from "../services/company.service";
+import { Request, Response } from 'express';
+import {
+    bulkInsertCompaniesService,
+    getCompaniesService,
+    getBrokersByCompanyIdService,
+    updateCompanyService,
+    getListingsByCompanyIdService,
+    getCompaniesByUserIdService,
+} from '../services/company.service';
 import { uploadToS3 } from "../utils/s3Upload"; // make sure path is correct
 import { v4 as uuidv4 } from "uuid";
 
@@ -51,33 +57,6 @@
       error: error,
     });
   }
-=======
-import { Request, Response } from 'express';
-import {
-    bulkInsertCompaniesService,
-    getCompaniesService,
-    getBrokersByCompanyIdService,
-    updateCompanyService,
-    getListingsByCompanyIdService,
-    getCompaniesByUserIdService,
-} from '../services/company.service';
-
-export const bulkInsertCompanies = async (req: Request, res: Response) => {
-    try {
-        const companies = await bulkInsertCompaniesService(req.body);
-        res.json({
-            status: 'success',
-            message: 'Companies inserted successfully',
-            data: companies,
-        });
-    } catch (error) {
-        res.status(500).json({
-            status: 'error',
-            message: 'Failed to insert companies',
-            error: error,
-        });
-    }
->>>>>>> 2c066532
 };
 
 export const getCompanies = async (req: Request, res: Response) => {
