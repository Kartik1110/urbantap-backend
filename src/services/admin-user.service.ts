--- conflicted
+++ resolved
@@ -1,12 +1,6 @@
-<<<<<<< HEAD
 import bcrypt from "bcryptjs";
 import jwt from "jsonwebtoken";
 import prisma from "../utils/prisma";
-=======
-import bcrypt from 'bcrypt';
-import jwt from 'jsonwebtoken';
-import prisma from '../utils/prisma';
->>>>>>> b6887fa3
 import { Category, Prisma } from '@prisma/client';
 
 export const signupAdmin = async (
