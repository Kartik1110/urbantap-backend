import logger from '../utils/logger';
import prisma from '../utils/prisma';
import {
    Listing,
    Admin_Status,
    NotificationType,
    City,
    Bathrooms,
    Bedrooms,
    Furnished,
    Type,
    Rental_frequency,
    RequestStatus,
    Quarter,
    Type_of_use,
    DealType,
    CurrentStatus,
    Views,
    Market,
} from '@prisma/client';
import generateListingFromText from '../scripts/generate-listings';

/* Get listings */
interface ListingFilters {
    [key: string]: any; // TODO: Define the type of filters
}

export const getListingByIdService = async (id: string) => {
   try {
    const now = new Date();

    // Try to upsert the view row safely
    const view = await prisma.listingView.findUnique({
      where: { listing_id: id },
    });

    if (view) {
      const hoursPassed =
        (now.getTime() - new Date(view.viewed_at).getTime()) / (1000 * 60 * 60);

      if (hoursPassed > 48) {
    // const minutesPassed = (now.getTime() - new Date(view.viewed_at).getTime()) / (1000 * 60);
    // if (minutesPassed > 1) {
        await prisma.listingView.update({
          where: { listing_id: id },
          data: {
            count: 1,
            viewed_at: now,
          },
        });
      } else {
        await prisma.listingView.update({
          where: { listing_id: id },
          data: {
            count: { increment: 1 },
          },
        });
      }
    } else {
      try {
        await prisma.listingView.create({
          data: {
            listing_id: id,
            viewed_at: now,
            count: 1,
          },
        });
      } catch (error) {
        // If create fails due to race condition, fallback to update
        if (
          typeof error === 'object' &&
          error !== null &&
          'code' in error &&
          (error as { code?: string }).code === 'P2002'
        ) {
          await prisma.listingView.update({
            where: { listing_id: id },
            data: {
              count: { increment: 1 },
            },
          });
        } else {
          throw error;
        }
      }
    }
        const listing = await prisma.listing.findUnique({
            where: { id },
            include: {
                broker: {
                    select: {
                        id: true,
                        name: true,
                        profile_pic: true,
                        country_code: true,
                        w_number: true,
                        email: true,
                        linkedin_link: true,
                        ig_link: true,
                        company: {
                            select: {
                                name: true,
                            },
                        },
                    },
                },
                listing_views: true,
            },
        });

        if (!listing) {
            return {
                listing: {},
                broker: {
                    id: '',
                    name: '',
                    profile_pic: '',
                    country_code: '',
                    w_number: '',
                },
                company: { name: '' },
            };
        }
        const recentViews = listing.listing_views?.[0]?.count || 0;
        const { broker, ...listingWithoutBroker } = listing;
        return {
            listing: listingWithoutBroker,
            recentViews,
            broker: {
                id: broker.id,
                name: broker.name,
                profile_pic: broker.profile_pic,
                country_code: broker.country_code,
                w_number: broker.w_number,
                email: broker.email,
                linkedin_link: broker.linkedin_link,
                ig_link: broker.ig_link,
            },
            company: {
                name: broker.company?.name || '',
            },
        };
    } catch (error) {
        console.error(error);
        logger.error(error);
        throw error;
    }
};

export const getListingsService = async (
    filters: {
    views_feature?: boolean;
        looking_for?: boolean;
        category?: 'Ready_to_move' | 'Off_plan' | 'Rent';
        min_price?: number;
        max_price?: number;
        min_sqft?: number;
        max_sqft?: number;
        city?: City;
        address?: string;
        handover_year?: number[];
        handover_quarter?: Quarter[];
        type_of_use?: Type_of_use[];
        deal_type?: DealType[];
        current_status?: CurrentStatus[];
        views?: Views[];
        market?: Market[];
        parking_space?: boolean;
        service_charge?: number;
        construction_progress?: number;
        gfa_bua?: number;
        floor_area_ratio?: number;
        no_of_bathrooms?: Bathrooms[];
        no_of_bedrooms?: Bedrooms[];
        furnished?: Furnished[];
        type?: Type[];
        rental_frequency?: Rental_frequency[];
        project_age?: ('Less_than_5_years' | 'More_than_5_years')[];
        payment_plan?: ('Payment_done' | 'Payment_Pending')[];
        sale_type?: ('Direct' | 'Resale')[];
        amenities?: string[];
        page?: number;
        page_size?: number;
    } & ListingFilters
): Promise<{
  listings: Array<{
    listing: Partial<Listing> & { recentViews?: number };
    broker: {
      id: string;
      name: string;
      profile_pic: string;
      country_code: string;
      w_number: string;
    };
    company: {
      name: string;
    };
  }>;
  pagination: {
    total: number;
    page: number;
    page_size: number;
    total_pages: number;
  };
}> => {
  try {
    const { page = 1, page_size = 10, views_feature, ...filterParams } = filters;

    const skip = (page - 1) * page_size;

  if (views_feature) {
  const now = new Date();
    const since = new Date(Date.now() - 48 * 60 * 60 * 1000);
//   const since = new Date(now.getTime() - 1 * 60 * 1000); // 1 minute window

  // 👇 Clean up old views
  await prisma.listingView.updateMany({
    where: {
      viewed_at: {
        lt: since,
      },
    },
    data: {
      count: 0,
      viewed_at: now,
    },
  });

  const trendingListings = await prisma.listing.findMany({
    where: {
      admin_status: Admin_Status.Approved,
      listing_views: {
        some: {
          viewed_at: {
            gte: since,
          },
        },
      },
    },
    
    skip,
    take: page_size,
    include: {
      listing_views: {
        where: {
          viewed_at: {
            gte: since,
          },
        },
        select: {
          id: true,
          count: true,
        },
      },
      broker: {
        select: {
          id: true,
          name: true,
          profile_pic: true,
          country_code: true,
          w_number: true,
          company: {
            select: {
              name: true,
            },
          },
        },
      },
    },
  });

    trendingListings.sort(
    (a, b) => b.listing_views.length - a.listing_views.length
  );


  return {
    listings: trendingListings.map((listing: any) => {
        const recentViews = listing.listing_views?.[0]?.count || 0;
      const { broker, _count, ...rest } = listing;
      return {
        listing: {
          ...rest,
          recent_views: recentViews
        },
        broker: {
          id: broker.id,
          name: broker.name,
          profile_pic: broker.profile_pic,
          country_code: broker.country_code,
          w_number: broker.w_number,
        },
        company: {
          name: broker.company?.name || "",
        },
      };
    }),
    pagination: {
<<<<<<< HEAD
        total: number;
        page: number;
        page_size: number;
        total_pages: number;
    };
}> => {
    try {
        const { page = 1, page_size = 10, ...filterParams } = filters;

        // Remove these properties from filterParams before constructing whereCondition
        const {
            type,
            no_of_bathrooms,
            no_of_bedrooms,
            furnished,
            rental_frequency,
            project_age,
            payment_plan,
            sale_type,
            amenities,
            min_price,
            max_price,
            min_sqft,
            max_sqft,
            looking_for,
            category,
            city,
            address,
            handover_year,
            handover_quarter,
            type_of_use,
            deal_type,
            current_status,
            views,
            market,
            ...restFilters
        } = filterParams;

        // Calculate skip value for pagination
        const skip = (page - 1) * page_size;
        console.log('filterParams.type', type);
        // Base WHERE condition with admin_status
        const whereCondition = {
            AND: [
                { admin_status: Admin_Status.Approved },
                {
                    broker: {
                        sentToConnectionRequests: {
                            none: {
                                status: RequestStatus.Blocked,
                            },
                        },
                    },
                },
                // Add specific filters one by one
                ...(looking_for !== undefined ? [{ looking_for }] : []),
                ...(category ? [{ category }] : []),
                ...(city ? [{ city }] : []),
                ...(address
                    ? [{ address: { contains: address, mode: 'insensitive' } }]
                    : []),
                ...(handover_year?.length
                    ? [{ handover_year: { in: handover_year } }]
                    : []),
                ...(handover_quarter?.length
                    ? [{ handover_quarter: { in: handover_quarter } }]
                    : []),
                ...(type_of_use?.length
                    ? [{ type_of_use: { in: type_of_use } }]
                    : []),
                ...(deal_type?.length
                    ? [{ deal_type: { in: deal_type } }]
                    : []),
                ...(current_status?.length
                    ? [{ current_status: { in: current_status } }]
                    : []),
                ...(views?.length ? [{ views: { hasSome: views } }] : []),
                ...(market?.length ? [{ market: { in: market } }] : []),
                ...(filters.parking_space !== undefined
                    ? [{ parking_space: filters.parking_space }]
                    : []),
                ...(filters.service_charge !== undefined
                    ? [{ service_charge: filters.service_charge }]
                    : []),
                ...(filters.construction_progress !== undefined
                    ? [{ construction_progress: filters.construction_progress }]
                    : []),
                ...(filters.gfa_bua !== undefined
                    ? [{ gfa_bua: filters.gfa_bua }]
                    : []),
                ...(filters.floor_area_ratio !== undefined
                    ? [{ floor_area_ratio: filters.floor_area_ratio }]
                    : []),
=======
      total: trendingListings.length + skip, // estimate
      page,
      page_size,
      total_pages: Math.ceil((trendingListings.length + skip) / page_size),
    },
  };
}


    // ---------- Non-trending (default) logic ----------
    const {
      type,
      no_of_bathrooms,
      no_of_bedrooms,
      furnished,
      rental_frequency,
      project_age,
      payment_plan,
      sale_type,
      amenities,
      min_price,
      max_price,
      min_sqft,
      max_sqft,
      looking_for,
      category,
      city,
      address,
      handover_year,
      handover_quarter,
      type_of_use,
      deal_type,
      current_status,
      views,
      market,
      ...restFilters
    } = filterParams;

    // Calculate skip value for pagination
    console.log("filterParams.type", type);
    // Base WHERE condition with admin_status
    const whereCondition = {
      AND: [
        { admin_status: Admin_Status.Approved },
        {
          broker: {
            sentToConnectionRequests: {
              none: { status: RequestStatus.Blocked },
            },
          },
        },
        // Add specific filters one by one
        ...(looking_for !== undefined ? [{ looking_for }] : []),
        ...(category ? [{ category }] : []),
        ...(city ? [{ city }] : []),
        ...(address
          ? [{ address: { contains: address, mode: "insensitive" } }]
          : []),
        ...(handover_year?.length ? [{ handover_year: { in: handover_year } }] : []),
        ...(handover_quarter?.length ? [{ handover_quarter: { in: handover_quarter } }] : []),
        ...(type_of_use?.length ? [{ type_of_use: { in: type_of_use } }] : []),
        ...(deal_type?.length ? [{ deal_type: { in: deal_type } }] : []),
        ...(current_status?.length ? [{ current_status: { in: current_status } }] : []),
        ...(views?.length ? [{ views: { in: views } }] : []),
        ...(market?.length ? [{ market: { in: market } }] : []),
        ...(filters.parking_space !== undefined ? [{ parking_space: filters.parking_space }] : []),
        ...(filters.service_charge !== undefined ? [{ service_charge: filters.service_charge }] : []),
        ...(filters.construction_progress !== undefined ? [{ construction_progress: filters.construction_progress }] : []),
        ...(filters.gfa_bua !== undefined ? [{ gfa_bua: filters.gfa_bua }] : []),
        ...(filters.floor_area_ratio !== undefined ? [{ floor_area_ratio: filters.floor_area_ratio }] : []),
>>>>>>> ffdb601e

                // Price range condition
                ...(min_price || max_price
                    ? [
                          {
                              AND: [
                                  ...(min_price
                                      ? [{ min_price: { gte: min_price } }]
                                      : []),
                                  ...(max_price
                                      ? [{ max_price: { lte: max_price } }]
                                      : []),
                              ],
                          },
                      ]
                    : []),

                // Square footage condition
                ...(min_sqft || max_sqft
                    ? [
                          {
                              sq_ft: {
                                  ...(min_sqft && { gte: min_sqft }),
                                  ...(max_sqft && { lte: max_sqft }),
                              },
                          },
                      ]
                    : []),

                // Array filters
                ...(no_of_bathrooms?.length
                    ? [{ no_of_bathrooms: { in: no_of_bathrooms } }]
                    : []),

                ...(no_of_bedrooms?.length
                    ? [{ no_of_bedrooms: { in: no_of_bedrooms } }]
                    : []),
                ...(furnished?.length
                    ? [{ furnished: { in: furnished } }]
                    : []),
                ...(type?.length ? [{ type: { in: type } }] : []),
                ...(rental_frequency?.length
                    ? [{ rental_frequency: { in: rental_frequency } }]
                    : []),
                ...(project_age?.length
                    ? [{ project_age: { in: project_age } }]
                    : []),
                ...(payment_plan?.length
                    ? [{ payment_plan: { in: payment_plan } }]
                    : []),
                ...(sale_type?.length
                    ? [{ sale_type: { in: sale_type } }]
                    : []),
                ...(amenities?.length
                    ? [{ amenities: { hasSome: amenities } }]
                    : []),

                // Add any remaining filters
                ...Object.entries(restFilters).map(([key, value]) => ({
                    [key]: value,
                })),
            ].filter(Boolean),
        };

        // Remove the filterParams from being spread directly into the AND array
        delete filterParams.page;
        delete filterParams.page_size;

        // Get total count for pagination
        const total = await prisma.listing.count({
            where: whereCondition,
        });

        const listings = await prisma.listing.findMany({
            where: whereCondition,
            skip,
            take: page_size,
            orderBy: {
                created_at: 'desc',
            },
            include: {
                broker: {
                    select: {
                        id: true,
                        name: true,
                        profile_pic: true,
                        country_code: true,
                        w_number: true,
                        company: {
                            select: {
                                name: true,
                            },
                        },
                    },
                },
                  listing_views: {
                    select: {
                    count: true,
                    },
                },
            },
        });

        if (listings.length === 0) {
            return {
                listings: [
                    {
                        listing: {},
                        broker: {
                            id: '',
                            name: '',
                            profile_pic: '',
                            country_code: '',
                            w_number: '',
                        },
                        company: { name: '' },
                    },
                ],
                pagination: {
                    total: 0,
                    page,
                    page_size,
                    total_pages: 0,
                },
            };
        }

        const formattedListings = listings.map((listing: any) => {
            const { broker, ...listingWithoutBroker } = listing;
            const recentViews = listing.listing_views?.[0]?.count || 0;

            return {
                listing: listingWithoutBroker,
                recentViews,
                broker: {
                    id: broker.id,
                    name: broker.name,
                    profile_pic: broker.profile_pic,
                    country_code: broker.country_code,
                    w_number: broker.w_number,
                },
                company: {
                    name: broker.company?.name || '',
                },
            };
        });

        return {
            listings: formattedListings,
            pagination: {
                total,
                page,
                page_size,
                total_pages: Math.ceil(total / page_size),
            },
        };
    } catch (error) {
        console.error(error);
        logger.error(error);
        throw error;
    }
};

/* Bulk insert listings */
export const bulkInsertListingsService = async (listings: Listing[]) => {
    try {
        const listingsWithPendingStatus = listings.map((listing) => ({
            ...listing,
            admin_status: Admin_Status.Pending,
        }));

        return await prisma.listing.create({
            data: listingsWithPendingStatus[0],
        });
    } catch (error) {
        console.error(error);
        logger.error(error);
        throw error;
    }
};

export const editListingService = async (
    listingId: string,
    updates: Partial<Listing>
) => {
    try {
        const existing = await prisma.listing.findUnique({
            where: { id: listingId },
        });
        if (!existing) throw new Error('Listing not found');

        const updatedListing = await prisma.listing.update({
            where: { id: listingId },
            data: {
                ...updates,
                admin_status: Admin_Status.Pending, // Optional: reset status after edit
            },
        });

        return updatedListing;
    } catch (error) {
        console.error(error);
        logger.error(error);
        throw error;
    }
};

/*Delete Listing by Id */
export const deleteListingbyId = async (listingId: string) => {
    try {
        const deletedListing = await prisma.listing.delete({
            where: {
                id: listingId,
            },
        });

        return deletedListing;
    } catch (error) {
        console.error(error);
        logger.error(error);
        throw error;
    }
};

/* Report Listing */
export const reportListingService = async (
    listingId: string,
    reason: string,
    description: string,
    brokerId: string
) => {
    try {
        const reportedListing = await prisma.listing.update({
            where: { id: listingId },
            data: {
                admin_status: Admin_Status.Reported,
            },
        });

        /* Create reported listing */
        await prisma.reportedListing.create({
            data: {
                listing_id: listingId,
                reported_by_id: brokerId,
                reason: reason,
                description: description,
            },
        });

        /* Create notification for broker of the listing */
        const broker = await prisma.broker.findUnique({
            where: { id: reportedListing.broker_id },
        });

        if (broker) {
            await prisma.notification.create({
                data: {
                    broker_id: broker.id,
                    type: NotificationType.General,
                    sent_by_id: '', // kept empty as it is a system generated notification
                    text: `Your listing has been reported for violating our community guidelines and is currently under review.`,
                    message: '', // kept empty as it is a system generated notification
                    listing_id: listingId,
                },
            });
        }

        return reportedListing;
    } catch (error) {
        logger.error(error);
        throw error;
    }
};

// Generate Listing from Text Service
export const generateListingFromTextService = async (text: string) => {
    try {
        return await generateListingFromText(text);
    } catch (error) {
        logger.error(error);
        throw error;
    }
};

// Fetch popular localities service

export const getTopLocalitiesWithCounts = async () => {
    const result = await prisma.listing.groupBy({
        by: ['locality'],
        _count: {
            locality: true,
        },
        orderBy: {
            _count: {
                locality: 'desc',
            },
        },
        where: {
            locality: {
                not: null,
            },
            admin_status: Admin_Status.Approved,
        },
        take: 7, // get top 7 localities
    });

    const response = result.map((item) => ({
        locality: item.locality ?? 'Unknown',
        count: item._count?.locality ?? 0,
    }));

    return response;
};<|MERGE_RESOLUTION|>--- conflicted
+++ resolved
@@ -296,101 +296,6 @@
       };
     }),
     pagination: {
-<<<<<<< HEAD
-        total: number;
-        page: number;
-        page_size: number;
-        total_pages: number;
-    };
-}> => {
-    try {
-        const { page = 1, page_size = 10, ...filterParams } = filters;
-
-        // Remove these properties from filterParams before constructing whereCondition
-        const {
-            type,
-            no_of_bathrooms,
-            no_of_bedrooms,
-            furnished,
-            rental_frequency,
-            project_age,
-            payment_plan,
-            sale_type,
-            amenities,
-            min_price,
-            max_price,
-            min_sqft,
-            max_sqft,
-            looking_for,
-            category,
-            city,
-            address,
-            handover_year,
-            handover_quarter,
-            type_of_use,
-            deal_type,
-            current_status,
-            views,
-            market,
-            ...restFilters
-        } = filterParams;
-
-        // Calculate skip value for pagination
-        const skip = (page - 1) * page_size;
-        console.log('filterParams.type', type);
-        // Base WHERE condition with admin_status
-        const whereCondition = {
-            AND: [
-                { admin_status: Admin_Status.Approved },
-                {
-                    broker: {
-                        sentToConnectionRequests: {
-                            none: {
-                                status: RequestStatus.Blocked,
-                            },
-                        },
-                    },
-                },
-                // Add specific filters one by one
-                ...(looking_for !== undefined ? [{ looking_for }] : []),
-                ...(category ? [{ category }] : []),
-                ...(city ? [{ city }] : []),
-                ...(address
-                    ? [{ address: { contains: address, mode: 'insensitive' } }]
-                    : []),
-                ...(handover_year?.length
-                    ? [{ handover_year: { in: handover_year } }]
-                    : []),
-                ...(handover_quarter?.length
-                    ? [{ handover_quarter: { in: handover_quarter } }]
-                    : []),
-                ...(type_of_use?.length
-                    ? [{ type_of_use: { in: type_of_use } }]
-                    : []),
-                ...(deal_type?.length
-                    ? [{ deal_type: { in: deal_type } }]
-                    : []),
-                ...(current_status?.length
-                    ? [{ current_status: { in: current_status } }]
-                    : []),
-                ...(views?.length ? [{ views: { hasSome: views } }] : []),
-                ...(market?.length ? [{ market: { in: market } }] : []),
-                ...(filters.parking_space !== undefined
-                    ? [{ parking_space: filters.parking_space }]
-                    : []),
-                ...(filters.service_charge !== undefined
-                    ? [{ service_charge: filters.service_charge }]
-                    : []),
-                ...(filters.construction_progress !== undefined
-                    ? [{ construction_progress: filters.construction_progress }]
-                    : []),
-                ...(filters.gfa_bua !== undefined
-                    ? [{ gfa_bua: filters.gfa_bua }]
-                    : []),
-                ...(filters.floor_area_ratio !== undefined
-                    ? [{ floor_area_ratio: filters.floor_area_ratio }]
-                    : []),
-=======
       total: trendingListings.length + skip, // estimate
       page,
       page_size,
@@ -454,14 +359,13 @@
         ...(type_of_use?.length ? [{ type_of_use: { in: type_of_use } }] : []),
         ...(deal_type?.length ? [{ deal_type: { in: deal_type } }] : []),
         ...(current_status?.length ? [{ current_status: { in: current_status } }] : []),
-        ...(views?.length ? [{ views: { in: views } }] : []),
+        ...(views?.length ? [{ views: { hasSome: views } }] : []),
         ...(market?.length ? [{ market: { in: market } }] : []),
         ...(filters.parking_space !== undefined ? [{ parking_space: filters.parking_space }] : []),
         ...(filters.service_charge !== undefined ? [{ service_charge: filters.service_charge }] : []),
         ...(filters.construction_progress !== undefined ? [{ construction_progress: filters.construction_progress }] : []),
         ...(filters.gfa_bua !== undefined ? [{ gfa_bua: filters.gfa_bua }] : []),
         ...(filters.floor_area_ratio !== undefined ? [{ floor_area_ratio: filters.floor_area_ratio }] : []),
->>>>>>> ffdb601e
 
                 // Price range condition
                 ...(min_price || max_price
