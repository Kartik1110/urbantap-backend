--- conflicted
+++ resolved
@@ -26,8 +26,7 @@
 }
 
 export const getListingByIdService = async (id: string) => {
-<<<<<<< HEAD
-  try {
+    try {
 
     await prisma.listingView.create({
       data: {
@@ -36,25 +35,6 @@
       },
     });
 
-    const listing = await prisma.listing.findUnique({
-      where: { id },
-      include: {
-        broker: {
-          select: {
-            id: true,
-            name: true,
-            profile_pic: true,
-            country_code: true,
-            w_number: true,
-            email: true,
-            linkedin_link: true,
-            ig_link: true,
-            company: {
-              select: {
-                name: true,
-              },
-=======
-    try {
         const listing = await prisma.listing.findUnique({
             where: { id },
             include: {
@@ -75,7 +55,6 @@
                         },
                     },
                 },
->>>>>>> ee02f7e1
             },
         });
 
@@ -118,55 +97,8 @@
 };
 
 export const getListingsService = async (
-<<<<<<< HEAD
-  filters: {
+    filters: {
     views_feature?: boolean;
-    looking_for?: boolean;
-    category?: "Ready_to_move" | "Off_plan" | "Rent";
-    min_price?: number;
-    max_price?: number;
-    min_sqft?: number;
-    max_sqft?: number;
-    city?: City;
-    address?: string;
-    handover_year?: number[];
-    handover_quarter?: Quarter[];
-    type_of_use?: Type_of_use[];
-    deal_type?: DealType[];
-    current_status?: CurrentStatus[];
-    views?: Views[];
-    market?: Market[];
-    parking_space?: boolean;
-    service_charge?: number;
-    construction_progress?: number;
-    gfa_bua?: number;
-    floor_area_ratio?: number;
-    no_of_bathrooms?: Bathrooms[];
-    no_of_bedrooms?: Bedrooms[];
-    furnished?: Furnished[];
-    type?: Type[];
-    rental_frequency?: Rental_frequency[];
-    project_age?: ("Less_than_5_years" | "More_than_5_years")[];
-    payment_plan?: ("Payment_done" | "Payment_Pending")[];
-    sale_type?: ("Direct" | "Resale")[];
-    amenities?: string[];
-    page?: number;
-    page_size?: number;
-  } & ListingFilters
-): Promise<{
-  listings: Array<{
-    listing: Partial<Listing> & { recentViews?: number };
-    broker: {
-      id: string;
-      name: string;
-      profile_pic: string;
-      country_code: string;
-      w_number: string;
-    };
-    company: {
-      name: string;
-=======
-    filters: {
         looking_for?: boolean;
         category?: 'Ready_to_move' | 'Off_plan' | 'Rent';
         min_price?: number;
@@ -200,28 +132,26 @@
         page_size?: number;
     } & ListingFilters
 ): Promise<{
-    listings: Array<{
-        listing: Partial<Listing>;
-        broker: {
-            id: string;
-            name: string;
-            profile_pic: string;
-            country_code: string;
-            w_number: string;
-        };
-        company: {
-            name: string;
-        };
-    }>;
-    pagination: {
-        total: number;
-        page: number;
-        page_size: number;
-        total_pages: number;
->>>>>>> ee02f7e1
+  listings: Array<{
+    listing: Partial<Listing> & { recentViews?: number };
+    broker: {
+      id: string;
+      name: string;
+      profile_pic: string;
+      country_code: string;
+      w_number: string;
     };
+    company: {
+      name: string;
+    };
+  }>;
+  pagination: {
+    total: number;
+    page: number;
+    page_size: number;
+    total_pages: number;
+  };
 }> => {
-<<<<<<< HEAD
   try {
     const { page = 1, page_size = 10, views_feature, ...filterParams } = filters;
 
@@ -342,94 +272,28 @@
           broker: {
             sentToConnectionRequests: {
               none: { status: RequestStatus.Blocked },
-=======
-    try {
-        const { page = 1, page_size = 10, ...filterParams } = filters;
-
-        // Remove these properties from filterParams before constructing whereCondition
-        const {
-            type,
-            no_of_bathrooms,
-            no_of_bedrooms,
-            furnished,
-            rental_frequency,
-            project_age,
-            payment_plan,
-            sale_type,
-            amenities,
-            min_price,
-            max_price,
-            min_sqft,
-            max_sqft,
-            looking_for,
-            category,
-            city,
-            address,
-            handover_year,
-            handover_quarter,
-            type_of_use,
-            deal_type,
-            current_status,
-            views,
-            market,
-            ...restFilters
-        } = filterParams;
-
-        // Calculate skip value for pagination
-        const skip = (page - 1) * page_size;
-        console.log('filterParams.type', type);
-        // Base WHERE condition with admin_status
-        const whereCondition = {
-            AND: [
-                { admin_status: Admin_Status.Approved },
-                {
-                    broker: {
-                        sentToConnectionRequests: {
-                            none: {
-                                status: RequestStatus.Blocked,
-                            },
-                        },
-                    },
-                },
-                // Add specific filters one by one
-                ...(looking_for !== undefined ? [{ looking_for }] : []),
-                ...(category ? [{ category }] : []),
-                ...(city ? [{ city }] : []),
-                ...(address
-                    ? [{ address: { contains: address, mode: 'insensitive' } }]
-                    : []),
-                ...(handover_year?.length
-                    ? [{ handover_year: { in: handover_year } }]
-                    : []),
-                ...(handover_quarter?.length
-                    ? [{ handover_quarter: { in: handover_quarter } }]
-                    : []),
-                ...(type_of_use?.length
-                    ? [{ type_of_use: { in: type_of_use } }]
-                    : []),
-                ...(deal_type?.length
-                    ? [{ deal_type: { in: deal_type } }]
-                    : []),
-                ...(current_status?.length
-                    ? [{ current_status: { in: current_status } }]
-                    : []),
-                ...(views?.length ? [{ views: { in: views } }] : []),
-                ...(market?.length ? [{ market: { in: market } }] : []),
-                ...(filters.parking_space !== undefined
-                    ? [{ parking_space: filters.parking_space }]
-                    : []),
-                ...(filters.service_charge !== undefined
-                    ? [{ service_charge: filters.service_charge }]
-                    : []),
-                ...(filters.construction_progress !== undefined
-                    ? [{ construction_progress: filters.construction_progress }]
-                    : []),
-                ...(filters.gfa_bua !== undefined
-                    ? [{ gfa_bua: filters.gfa_bua }]
-                    : []),
-                ...(filters.floor_area_ratio !== undefined
-                    ? [{ floor_area_ratio: filters.floor_area_ratio }]
-                    : []),
+            },
+          },
+        },
+        // Add specific filters one by one
+        ...(looking_for !== undefined ? [{ looking_for }] : []),
+        ...(category ? [{ category }] : []),
+        ...(city ? [{ city }] : []),
+        ...(address
+          ? [{ address: { contains: address, mode: "insensitive" } }]
+          : []),
+        ...(handover_year?.length ? [{ handover_year: { in: handover_year } }] : []),
+        ...(handover_quarter?.length ? [{ handover_quarter: { in: handover_quarter } }] : []),
+        ...(type_of_use?.length ? [{ type_of_use: { in: type_of_use } }] : []),
+        ...(deal_type?.length ? [{ deal_type: { in: deal_type } }] : []),
+        ...(current_status?.length ? [{ current_status: { in: current_status } }] : []),
+        ...(views?.length ? [{ views: { in: views } }] : []),
+        ...(market?.length ? [{ market: { in: market } }] : []),
+        ...(filters.parking_space !== undefined ? [{ parking_space: filters.parking_space }] : []),
+        ...(filters.service_charge !== undefined ? [{ service_charge: filters.service_charge }] : []),
+        ...(filters.construction_progress !== undefined ? [{ construction_progress: filters.construction_progress }] : []),
+        ...(filters.gfa_bua !== undefined ? [{ gfa_bua: filters.gfa_bua }] : []),
+        ...(filters.floor_area_ratio !== undefined ? [{ floor_area_ratio: filters.floor_area_ratio }] : []),
 
                 // Price range condition
                 ...(min_price || max_price
@@ -509,7 +373,6 @@
             take: page_size,
             orderBy: {
                 created_at: 'desc',
->>>>>>> ee02f7e1
             },
             include: {
                 broker: {
