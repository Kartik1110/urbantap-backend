import logger from '../utils/logger';
import prisma from '../utils/prisma';
import {
    Listing,
    Admin_Status,
    NotificationType,
    City,
    Bathrooms,
    Bedrooms,
    Furnished,
    Type,
    Rental_frequency,
    RequestStatus,
    Quarter,
    Type_of_use,
    DealType,
    CurrentStatus,
    Views,
    Market,
    Category,
} from '@prisma/client';
import generateListingFromText from '../scripts/generate-listings';
import { Prisma } from '@prisma/client';
import { geocodeAddress } from '../utils/geocoding';
// Dynamic import based on environment variable
const PROPERTY_DATA_PATH = process.env.PROPERTY_DATA_PATH || 'v1';
let propertiesData: MergedPropertyData;

// Dynamic import based on environment variable
(async () => {
    try {
        const module = await import(
            `../data/property-data-${PROPERTY_DATA_PATH}`
        );
        propertiesData = module.default;
    } catch (error) {
        logger.error(
            `Failed to load property data for version ${PROPERTY_DATA_PATH}:`,
            error
        );

        // Fallback to v2
        const fallbackModule = await import('../data/property-data-v2');
        propertiesData = fallbackModule.default;
    }
})();

import {
    calculateAppreciationDataPoints,
    calculateBreakEvenPeriod,
    calculateBreakEvenPeriodByType,
    calculateCapitalGains,
    calculateCumulativeProfitPerYearByType,
    calculateExpectedRental,
    calculateRentalDemandIncrease,
    calculateRoiDataPointsByType,
    calculateCumulativeROIByType,
    getCurrentRentalPrice,
    getInvestmentGoalsWithROI,
    getPropertyData,
    PropertyDataPoint,
    calculatePropertyROI,
    getListingAppreciationInYear,
    getRentalPriceInYear,
    MergedPropertyData,
} from '../utils/roiReport';

declare const fetch: typeof globalThis.fetch;

/* Get listings */
interface ListingFilters {
    [key: string]: any; // TODO: Define the type of filters
}

export const getListingByIdService = async (id: string, userId: string) => {
    try {
        // User is always authenticated, so check if they can see the listing
        // They can see: approved listings OR their own listings regardless of admin status
        const listing = await prisma.listing.findFirst({
            where: {
                id,
                OR: [
                    { admin_status: Admin_Status.Approved },
                    {
                        AND: [
                            { broker: { user_id: userId } },
                            { admin_status: { not: Admin_Status.Approved } },
                        ],
                    },
                ],
            },
            include: {
                broker: {
                    select: {
                        id: true,
                        name: true,
                        profile_pic: true,
                        country_code: true,
                        w_number: true,
                        email: true,
                        linkedin_link: true,
                        ig_link: true,
                        user_id: true,
                        company: {
                            select: {
                                name: true,
                            },
                        },
                    },
                },
                listing_views: true,
            },
        });

        if (!listing) {
            return {
                listing: {},
                broker: {
                    id: '',
                    name: '',
                    profile_pic: '',
                    country_code: '',
                    w_number: '',
                },
                company: { name: '' },
            };
        }

        // Now that we know the listing exists, update the view count
        const now = new Date();

        // Try to upsert the view row safely
        const view = await prisma.listingView.findUnique({
            where: { listing_id: id },
        });

        if (view) {
            const hoursPassed =
                (now.getTime() - new Date(view.viewed_at).getTime()) /
                (1000 * 60 * 60);

            if (hoursPassed > 48) {
                // const minutesPassed = (now.getTime() - new Date(view.viewed_at).getTime()) / (1000 * 60);
                // if (minutesPassed > 1) {
                await prisma.listingView.update({
                    where: { listing_id: id },
                    data: {
                        count: 1,
                        viewed_at: now,
                    },
                });
            } else {
                await prisma.listingView.update({
                    where: { listing_id: id },
                    data: {
                        count: { increment: 1 },
                    },
                });
            }
        } else {
            try {
                await prisma.listingView.create({
                    data: {
                        listing_id: id,
                        viewed_at: now,
                        count: 1,
                    },
                });
            } catch (error) {
                // If create fails due to race condition, fallback to update
                if (
                    typeof error === 'object' &&
                    error !== null &&
                    'code' in error &&
                    (error as { code?: string }).code === 'P2002'
                ) {
                    await prisma.listingView.update({
                        where: { listing_id: id },
                        data: {
                            count: { increment: 1 },
                        },
                    });
                } else {
                    throw error;
                }
            }
        }
        const recentViews = listing.listing_views?.[0]?.count || 0;
        const { broker, ...listingWithoutBroker } = listing;
        return {
            listing: listingWithoutBroker,
            recentViews,
            broker: {
                id: broker.id,
                name: broker.name,
                profile_pic: broker.profile_pic,
                country_code: broker.country_code,
                w_number: broker.w_number,
                email: broker.email,
                linkedin_link: broker.linkedin_link,
                ig_link: broker.ig_link,
            },
            company: {
                name: broker.company?.name || '',
            },
        };
    } catch (error) {
        logger.error(error);
        throw error;
    }
};

export const getListingsService = async (
    filters: {
        views_feature?: boolean;
        looking_for?: boolean;
        category?: 'Ready_to_move' | 'Off_plan' | 'Rent';
        min_price?: number;
        max_price?: number;
        min_sqft?: number;
        max_sqft?: number;
        city?: City;
        address?: string;
        handover_year?: number[];
        handover_quarter?: Quarter[];
        type_of_use?: Type_of_use[];
        deal_type?: DealType[];
        current_status?: CurrentStatus[];
        views?: Views[];
        market?: Market[];
        parking_space?: boolean;
        service_charge?: number;
        construction_progress?: number;
        gfa_bua?: number;
        floor_area_ratio?: number;
        no_of_bathrooms?: Bathrooms[];
        no_of_bedrooms?: Bedrooms[];
        furnished?: Furnished[];
        type?: Type[];
        rental_frequency?: Rental_frequency[];
        project_age?: ('Less_than_5_years' | 'More_than_5_years')[];
        payment_plan?: ('Payment_done' | 'Payment_Pending')[];
        sale_type?: ('Direct' | 'Resale')[];
        amenities?: string[];
        search?: string;
        sort_by?: 'price_high_to_low' | 'price_low_to_high';
        page?: number;
        page_size?: number;
    } & ListingFilters
): Promise<{
    listings: Array<{
        listing: Partial<Listing> & { recentViews?: number };
        broker: {
            id: string;
            name: string;
            profile_pic: string;
            country_code: string;
            w_number: string;
        };
        company: {
            name: string;
        };
    }>;
    pagination: {
        total: number;
        page: number;
        page_size: number;
        total_pages: number;
    };
}> => {
    try {
        const { page = 1, page_size = 10, sort_by, ...filterParams } = filters;

        // Remove these properties from filterParams before constructing whereCondition
        const skip = (page - 1) * page_size;

        // ---------- Non-trending (default) logic ----------
        const {
            type,
            no_of_bathrooms,
            no_of_bedrooms,
            furnished,
            rental_frequency,
            project_age,
            payment_plan,
            sale_type,
            amenities,
            min_price,
            max_price,
            min_sqft,
            max_sqft,
            looking_for,
            category,
            city,
            address,
            handover_year,
            handover_quarter,
            type_of_use,
            deal_type,
            current_status,
            views,
            market,
            // eslint-disable-next-line
            search,
            ...restFilters
        } = filterParams;

        // Base WHERE condition with admin_status
        const whereCondition = {
            AND: [
                { admin_status: Admin_Status.Approved },
                {
                    broker: {
                        sentToConnectionRequests: {
                            none: { status: RequestStatus.Blocked },
                        },
                    },
                },
                // Add specific filters one by one
                ...(looking_for !== undefined ? [{ looking_for }] : []),
                ...(category ? [{ category }] : []),
                ...(city ? [{ city }] : []),
                ...(address
                    ? [{ address: { contains: address, mode: 'insensitive' } }]
                    : []),
                ...(handover_year?.length
                    ? [{ handover_year: { in: handover_year } }]
                    : []),
                ...(handover_quarter?.length
                    ? [{ handover_quarter: { in: handover_quarter } }]
                    : []),
                ...(type_of_use?.length
                    ? [{ type_of_use: { in: type_of_use } }]
                    : []),
                ...(deal_type?.length
                    ? [
                        {
                            OR: [
                                { deal_type: { in: deal_type } },
                                {
                                    AND: [
                                        { deal_type: null },
                                        {
                                            OR: [
                                                ...(deal_type.includes(
                                                    DealType.Selling
                                                )
                                                    ? [
                                                        {
                                                            category:
                                                                Category.Ready_to_move,
                                                        },
                                                        {
                                                            category:
                                                                Category.Off_plan,
                                                        },
                                                    ]
                                                    : []),
                                                ...(deal_type.includes(
                                                    DealType.Rental
                                                )
                                                    ? [
                                                        {
                                                            category:
                                                                Category.Rent,
                                                        },
                                                    ]
                                                    : []),
                                            ],
                                        },
                                    ],
                                },
                            ],
                        },
                    ]
                    : []),
                ...(current_status?.length
                    ? [{ current_status: { in: current_status } }]
                    : []),
                ...(views?.length ? [{ views: { in: views } }] : []),
                ...(market?.length ? [{ market: { in: market } }] : []),
                ...(filters.parking_space !== undefined
                    ? [{ parking_space: filters.parking_space }]
                    : []),
                ...(filters.service_charge !== undefined
                    ? [{ service_charge: filters.service_charge }]
                    : []),
                ...(filters.construction_progress !== undefined
                    ? [{ construction_progress: filters.construction_progress }]
                    : []),
                ...(filters.gfa_bua !== undefined
                    ? [{ gfa_bua: filters.gfa_bua }]
                    : []),
                ...(filters.floor_area_ratio !== undefined
                    ? [{ floor_area_ratio: filters.floor_area_ratio }]
                    : []),

                // Price range condition
                ...(min_price || max_price
                    ? [
                        {
                            AND: [
                                ...(min_price
                                    ? [{ min_price: { gte: min_price } }]
                                    : []),
                                ...(max_price
                                    ? [{ max_price: { lte: max_price } }]
                                    : []),
                            ],
                        },
                    ]
                    : []),

                // Square footage condition
                ...(min_sqft || max_sqft
                    ? [
                        {
                            sq_ft: {
                                ...(min_sqft && { gte: min_sqft }),
                                ...(max_sqft && { lte: max_sqft }),
                            },
                        },
                    ]
                    : []),

                // Array filters
                ...(no_of_bathrooms?.length
                    ? [{ no_of_bathrooms: { in: no_of_bathrooms } }]
                    : []),

                ...(no_of_bedrooms?.length
                    ? [{ no_of_bedrooms: { in: no_of_bedrooms } }]
                    : []),
                ...(furnished?.length
                    ? [{ furnished: { in: furnished } }]
                    : []),
                ...(type?.length ? [{ type: { in: type } }] : []),
                ...(rental_frequency?.length
                    ? [{ rental_frequency: { in: rental_frequency } }]
                    : []),
                ...(project_age?.length
                    ? [{ project_age: { in: project_age } }]
                    : []),
                ...(payment_plan?.length
                    ? [{ payment_plan: { in: payment_plan } }]
                    : []),
                ...(sale_type?.length
                    ? [{ sale_type: { in: sale_type } }]
                    : []),
                ...(amenities?.length
                    ? [{ amenities: { hasSome: amenities } }]
                    : []),

                // Add any remaining filters
                ...Object.entries(restFilters).map(([key, value]) => ({
                    [key]: value,
                })),
            ].filter(Boolean),
        };

        // Remove the filterParams from being spread directly into the AND array
        delete filterParams.page;
        delete filterParams.page_size;

        const normalizedSearch = filters.search?.trim().toLowerCase();

        const searchConditions: Prisma.ListingWhereInput = normalizedSearch
            ? {
                OR: [
                    {
                        address: {
                            contains: normalizedSearch,
                            mode: 'insensitive' as Prisma.QueryMode,
                        },
                    },
                    {
                        locality: {
                            contains: normalizedSearch,
                            mode: 'insensitive' as Prisma.QueryMode,
                        },
                    },
                    {
                        city: {
                            equals: Object.values(City).find(
                                (c) => c.toLowerCase() === normalizedSearch
                            ) as City | undefined, // Safely cast to enum
                        },
                    },
                ],
            }
            : {};

        // Get total count for pagination
        const total = await prisma.listing.count({
            where: {
                ...whereCondition,
                ...searchConditions,
            },
        });

        // Apply sorting logic right before pagination
        let orderByClause: any = { created_at: 'desc' }; // Default sorting

        if (sort_by === 'price_high_to_low') {
            orderByClause = { max_price: 'desc' };
        } else if (sort_by === 'price_low_to_high') {
            orderByClause = { max_price: 'asc' };
        }

        const listings = await prisma.listing.findMany({
            where: {
                ...whereCondition,
                ...searchConditions,
            },
            skip,
            take: page_size,
            orderBy: orderByClause,
            include: {
                broker: {
                    select: {
                        id: true,
                        name: true,
                        profile_pic: true,
                        country_code: true,
                        w_number: true,
                        company: {
                            select: {
                                name: true,
                            },
                        },
                    },
                },
                listing_views: {
                    select: {
                        count: true,
                    },
                },
            },
        });

        if (listings.length === 0) {
            return {
                listings: [
                    {
                        listing: {},
                        broker: {
                            id: '',
                            name: '',
                            profile_pic: '',
                            country_code: '',
                            w_number: '',
                        },
                        company: { name: '' },
                    },
                ],
                pagination: {
                    total: 0,
                    page,
                    page_size,
                    total_pages: 0,
                },
            };
        }

        const formattedListings = listings.map((listing: any) => {
            const { broker, ...listingWithoutBroker } = listing;
            const recentViews = listing.listing_views?.[0]?.count || 0;

            return {
                listing: listingWithoutBroker,
                recentViews,
                broker: {
                    id: broker.id,
                    name: broker.name,
                    profile_pic: broker.profile_pic,
                    country_code: broker.country_code,
                    w_number: broker.w_number,
                },
                company: {
                    name: broker.company?.name || '',
                },
            };
        });

        return {
            listings: formattedListings,
            pagination: {
                total,
                page,
                page_size,
                total_pages: Math.ceil(total / page_size),
            },
        };
    } catch (error) {
        logger.error(error);
        throw error;
    }
};

export const getFeaturedListingsService = async (
    page: number = 1,
    page_size: number = 10,
    filters: {
        deal_type?: DealType[];
        [key: string]: any;
    } = {}
) => {
    const now = new Date();
    const since = new Date(Date.now() - 48 * 60 * 60 * 1000);

    // Log the filters being applied
    logger.info(`Featured listings filters: ${JSON.stringify(filters)}`);

    // Clean up old views
    await prisma.listingView.updateMany({
        where: {
            viewed_at: {
                lt: since,
            },
        },
        data: {
            count: 0,
            viewed_at: now,
        },
    });

    // Build where condition with filters
    const whereCondition = {
        AND: [
            { admin_status: Admin_Status.Approved },
            {
                listing_views: {
                    some: {
                        viewed_at: {
                            gte: since,
                        },
                    },
                },
            },
            // Add deal_type filter if provided
            ...(filters.deal_type?.length
                ? [
<<<<<<< HEAD
                    {
                        OR: [
                            { deal_type: { in: filters.deal_type } },
                            {
                                AND: [
                                    { deal_type: null },
                                    {
                                        OR: [
                                            ...(filters.deal_type.includes(
                                                DealType.Selling
                                            )
                                                ? [
                                                    {
                                                        category:
                                                            Category.Ready_to_move,
                                                    },
                                                    {
                                                        category:
                                                            Category.Off_plan,
                                                    },
                                                ]
                                                : []),
                                            ...(filters.deal_type.includes(
                                                DealType.Rental
                                            )
                                                ? [
                                                    {
                                                        category:
                                                            Category.Rent,
                                                    },
                                                ]
                                                : []),
                                        ],
                                    },
                                ],
                            },
                        ],
                    },
                ]
=======
                      {
                          OR: [
                              { deal_type: { in: filters.deal_type } },
                              {
                                  AND: [
                                      { deal_type: null },
                                      {
                                          OR: [
                                              ...(filters.deal_type.includes(
                                                  DealType.Selling
                                              )
                                                  ? [
                                                        {
                                                            category:
                                                                Category.Ready_to_move,
                                                        },
                                                        {
                                                            category:
                                                                Category.Off_plan,
                                                        },
                                                    ]
                                                  : []),
                                              ...(filters.deal_type.includes(
                                                  DealType.Rental
                                              )
                                                  ? [
                                                        {
                                                            category:
                                                                Category.Rent,
                                                        },
                                                    ]
                                                  : []),
                                          ],
                                      },
                                  ],
                              },
                          ],
                      },
                  ]
>>>>>>> 927052db
                : []),
        ],
    };

    // Log the where condition being applied
<<<<<<< HEAD
    logger.info(`Featured listings where condition: ${JSON.stringify(whereCondition)}`);
=======
    logger.info(
        `Featured listings where condition: ${JSON.stringify(whereCondition)}`
    );
>>>>>>> 927052db

    // Get total count of listings with views in the last 48 hours (limited to 30 per deal type)
    const totalCount = await prisma.listing.count({
        where: whereCondition,
    });

    // Calculate max listings based on deal type filter
    let maxTotalListings = totalCount;
    if (filters.deal_type?.length === 1) {
        // If only one deal type is selected, limit to 30 for that type
        maxTotalListings = Math.min(totalCount, 30);
    } else {
        // If no deal type filter or multiple types, limit to 60 (30 rental + 30 selling)
        maxTotalListings = Math.min(totalCount, 60);
    }

<<<<<<< HEAD
    logger.info(`Featured listings total count: ${totalCount}, max listings: ${maxTotalListings}`);
=======
    logger.info(
        `Featured listings total count: ${totalCount}, max listings: ${maxTotalListings}`
    );
>>>>>>> 927052db

    const skip = (page - 1) * page_size;
    const take = Math.min(page_size, maxTotalListings - skip); // Adjust take based on remaining listings

    // If skip exceeds the total available listings, return empty result
    if (skip >= maxTotalListings) {
        return {
            listings: [],
            pagination: {
                page,
                page_size,
                total: maxTotalListings,
                totalPages: Math.ceil(maxTotalListings / page_size),
            },
        };
    }

    // Get listings with recent views and sort by view count in Prisma
    const trendingListings = await prisma.listing.findMany({
        where: whereCondition,
        include: {
            listing_views: {
                where: {
                    viewed_at: {
                        gte: since,
                    },
                },
                select: {
                    id: true,
                    count: true,
                },
                orderBy: {
                    count: 'desc',
                },
                take: 1,
            },
            broker: {
                select: {
                    id: true,
                    name: true,
                    profile_pic: true,
                    country_code: true,
                    w_number: true,
                    company: {
                        select: {
                            name: true,
                        },
                    },
                },
            },
        },
        orderBy: [
            {
                listing_views: {
                    _count: 'desc',
                },
            },
            {
                created_at: 'desc',
            },
        ],
        take: maxTotalListings,
    });

    logger.info(`Featured listings fetched: ${trendingListings.length}`);

    // Apply pagination to the sorted results
    const paginatedListings = trendingListings.slice(skip, skip + take);

    const pagination = {
        page,
        page_size,
        total: maxTotalListings,
        totalPages: Math.ceil(maxTotalListings / page_size),
    };

    const formattedListings = paginatedListings.map((listing) => {
        const recentViews = listing.listing_views?.[0]?.count || 0;
        const { broker, ...rest } = listing;
        return {
            listing: {
                ...rest,
                recent_views: recentViews,
            },
            broker: {
                id: broker.id,
                name: broker.name,
                profile_pic: broker.profile_pic,
                country_code: broker.country_code,
                w_number: broker.w_number,
            },
            company: {
                name: broker.company?.name || '',
            },
        };
    });

    return {
        listings: formattedListings,
        pagination,
    };
};

export const getRecentListingsService = async () => {
    const listings = await prisma.listing.findMany({
        where: {
            admin_status: Admin_Status.Approved,
            image_urls: {
                isEmpty: false,
            },
        },
        orderBy: {
            created_at: 'desc',
        },
        take: 5,
        include: {
            broker: {
                select: {
                    id: true,
                    name: true,
                    profile_pic: true,
                    country_code: true,
                    w_number: true,
                    company: {
                        select: {
                            name: true,
                        },
                    },
                },
            },
            listing_views: {
                select: {
                    count: true,
                },
            },
        },
    });

    const formattedListings = listings.map((listing: any) => {
        const { broker, ...listingWithoutBroker } = listing;
        const recentViews = listing.listing_views?.[0]?.count || 0;

        return {
            listing: listingWithoutBroker,
            recentViews,
            broker: {
                id: broker.id,
                name: broker.name,
                profile_pic: broker.profile_pic,
                country_code: broker.country_code,
                w_number: broker.w_number,
            },
            company: {
                name: broker.company?.name || '',
            },
        };
    });

    return {
        listings: formattedListings,
    };
};

/* Bulk insert listings */
export const bulkInsertListingsService = async (listings: Listing[]) => {
    try {
        const enrichedListings = [];

        for (const listing of listings) {
            let enrichedListing = {
                ...listing,
                admin_status: Admin_Status.Pending,
            };

            // Add locality information if address is provided
            if (listing.address) {
                const rawAddress = `${listing.address}, Dubai`;
                const geocodeResult = await geocodeAddress(rawAddress);

                if (geocodeResult) {
                    enrichedListing = {
                        ...enrichedListing,
                        address: geocodeResult.formatted_address,
                        locality: geocodeResult.locality,
                    };
                    console.log(
                        `✅ Geocoded listing with address: ${listing.address}`
                    );
                } else {
                    console.log(
                        `⚠️ Unable to geocode address: ${listing.address}`
                    );
                }
            }

            enrichedListings.push(enrichedListing);

            // Add a small delay to respect API limits (100ms)
            if (listings.length > 1) {
                await new Promise((resolve) => global.setTimeout(resolve, 100));
            }
        }

        // Use createMany for bulk insertion
        const result = await prisma.listing.createMany({
            data: enrichedListings,
            skipDuplicates: true,
        });

        return result;
    } catch (error) {
        logger.error(error);
        throw error;
    }
};

export const editListingService = async (
    listingId: string,
    updates: Partial<Listing>
) => {
    try {
        const existing = await prisma.listing.findUnique({
            where: { id: listingId },
        });
        if (!existing) throw new Error('Listing not found');

        const updatedListing = await prisma.listing.update({
            where: { id: listingId },
            data: {
                ...updates,
                // admin_status: Admin_Status.Pending, // Optional: reset status after edit - removing this for testing in dev server
            },
        });

        return updatedListing;
    } catch (error) {
        logger.error(error);
        throw error;
    }
};

/*Delete Listing by Id */
export const deleteListingbyId = async (listingId: string) => {
    try {
        const deletedListing = await prisma.listing.delete({
            where: {
                id: listingId,
            },
        });

        return deletedListing;
    } catch (error) {
        logger.error(error);
        throw error;
    }
};

/* Report Listing */
export const reportListingService = async (
    listingId: string,
    reason: string,
    description: string,
    brokerId: string
) => {
    try {
        const reportedListing = await prisma.listing.update({
            where: { id: listingId },
            data: {
                admin_status: Admin_Status.Reported,
            },
        });

        /* Create reported listing */
        await prisma.reportedListing.create({
            data: {
                listing_id: listingId,
                reported_by_id: brokerId,
                reason: reason,
                description: description,
            },
        });

        /* Create notification for broker of the listing */
        const broker = await prisma.broker.findUnique({
            where: { id: reportedListing.broker_id },
        });

        if (broker) {
            await prisma.notification.create({
                data: {
                    broker_id: broker.id,
                    type: NotificationType.General,
                    sent_by_id: '', // kept empty as it is a system generated notification
                    text: `Your listing has been reported for violating our community guidelines and is currently under review.`,
                    message: '', // kept empty as it is a system generated notification
                    listing_id: listingId,
                },
            });
        }

        return reportedListing;
    } catch (error) {
        logger.error(error);
        throw error;
    }
};

// Generate Listing from Text Service
export const generateListingFromTextService = async (text: string) => {
    try {
        return await generateListingFromText(text);
    } catch (error) {
        logger.error(error);
        throw error;
    }
};

// Fetch popular localities service

export const getTopLocalitiesWithCounts = async () => {
    const result = await prisma.listing.groupBy({
        by: ['locality'],
        _count: {
            locality: true,
        },
        orderBy: {
            _count: {
                locality: 'desc',
            },
        },
        where: {
            locality: {
                not: null,
            },
            admin_status: Admin_Status.Approved,
        },
        take: 7, // get top 7 localities
    });

    const response = result.map((item) => ({
        locality: item.locality ?? 'Unknown',
        count: item._count?.locality ?? 0,
    }));

    return response;
};

// Get listing appreciation service
export const getListingAppreciationProjections = async (
    listingId: string
): Promise<PropertyDataPoint[]> => {
    // Fetch listing
    const listing = await prisma.listing.findFirst({
        where: {
            id: listingId,
            deal_type: DealType.Selling,
            category: {
                in: [Category.Ready_to_move, Category.Off_plan],
            },
            looking_for: false,
        },
    });

    if (!listing) {
        throw new Error('Listing not found');
    }

    if (!listing.locality || !listing.type || !listing.max_price) {
        if (!listing.locality) {
            throw new Error('Listing locality not found');
        }

        if (!listing.type) {
            throw new Error('Listing type not found');
        }

        if (!listing.max_price) {
            throw new Error('Listing price not found');
        }
    }

    if (listing.max_price < 100_000) {
        throw new Error('Listing price is too low, should be at least 100,000');
    }

    const propertyData = getPropertyData(
        propertiesData,
        listing.locality,
        listing.type
    );

    return propertyData;
};

export const getListingROIReportService = async (
    listingId: string,
    {
        num_of_years,
        is_self_use,
        is_self_paid,
    }: {
        num_of_years: number;
        is_self_use: boolean;
        is_self_paid: boolean;
    }
): Promise<{
    capital_gains: {
        today: number;
        preference_year: number;
    };
    expected_rental: {
        short_term: number;
        long_term: number;
    };
    break_even_year: number;
    avg_roi_per_year: number;
    cumulative_profit: number;
    roi_graph: { year: number; roi: number }[];
    goals: { year: number; goal: string; roi: number }[];
    area_appreciation_graph: {
        year: number;
        appreciation_perc: number;
    }[];
    rental_demand: number;
    what_if_presets: {
        conservative: {
            monthly_rent: number;
            interest_rate: number;
            down_payment: number;
        };
        balanced: {
            monthly_rent: number;
            interest_rate: number;
            down_payment: number;
        };
        aggressive: {
            monthly_rent: number;
            interest_rate: number;
            down_payment: number;
        };
    };
}> => {
    const listing = await prisma.listing.findFirst({
        where: {
            id: listingId,
            deal_type: DealType.Selling,
            category: {
                in: [Category.Ready_to_move, Category.Off_plan],
            },
            looking_for: false,
        },
    });

    if (!listing) {
        throw new Error('Listing not found');
    }

    if (
        !listing.locality ||
        !listing.type ||
        !listing.sq_ft ||
        !listing.max_price
    ) {
        if (!listing.locality) {
            throw new Error('Listing locality not found');
        }

        if (!listing.type) {
            throw new Error(
                'Listing type not found, should be either Apartment or Villa'
            );
        }

        if (!listing.sq_ft) {
            throw new Error('Listing size not found');
        }

        if (!listing.max_price) {
            throw new Error('Listing price not found');
        }
    }

    if (listing.max_price < 100_000) {
        throw new Error('Listing price is too low, should be at least 100,000');
    }

    const propertyData = getPropertyData(
        propertiesData,
        listing.locality,
        listing.type
    );

    const { futureValue } = calculateCapitalGains(
        propertyData,
        num_of_years,
        listing.max_price
    );

    const expectedRental = calculateExpectedRental(
        propertyData,
        num_of_years,
        listing.sq_ft,
        'monthly'
    );

    const breakEvenYear = calculateBreakEvenPeriodByType(
        propertyData,
        listing.max_price,
        listing.sq_ft,
        is_self_use,
        is_self_paid
    );

    const cumulativeROI = calculateCumulativeROIByType(
        propertyData,
        num_of_years,
        listing.max_price,
        listing.sq_ft,
        is_self_use,
        is_self_paid
    );
    const avgRoiPerYear = cumulativeROI ? cumulativeROI / num_of_years : 0;

    const cumulativeProfitsPerYear = calculateCumulativeProfitPerYearByType(
        propertyData,
        listing.max_price,
        listing.sq_ft,
        is_self_use,
        is_self_paid
    );

    // Only sum up to 5th year (index 4) since ROI graph shows data for 5 years
    const cumulativeProfit = cumulativeProfitsPerYear
        .slice(0, 5)
        .reduce((acc, curr) => acc + curr, 0);

    const roiGraph = calculateRoiDataPointsByType(
        propertyData,
        listing.max_price,
        listing.sq_ft,
        is_self_use,
        is_self_paid
    );

    const goals = getInvestmentGoalsWithROI(
        propertyData,
        is_self_use,
        is_self_paid,
        listing.max_price,
        listing.sq_ft
    );

    const areaAppreciationGraph = calculateAppreciationDataPoints(
        propertyData,
        num_of_years
    );

    const rentalDemandIncrease = calculateRentalDemandIncrease(
        propertyData,
        num_of_years,
        listing.sq_ft
    );

    const currentRentalPrice = getCurrentRentalPrice(
        propertyData,
        listing.sq_ft
    );

    return {
        capital_gains: {
            today: Math.round(listing.max_price),
            preference_year: Math.round(futureValue),
        },
        expected_rental: {
            short_term: Math.round(expectedRental.today),
            long_term: Math.round(expectedRental.long_term),
        },
        break_even_year: breakEvenYear,
        avg_roi_per_year: Math.round(avgRoiPerYear * 100) / 100, // Round to 2 decimal places
        cumulative_profit: Math.round(cumulativeProfit / 5), // Divide by 5 since we're only considering 5 years
        roi_graph: roiGraph.map((item) => ({
            year: item.year,
            roi: Math.round(item.roi),
        })),
        goals: goals.map((goal) => ({
            year: goal.year,
            goal: goal.goal,
            roi: Math.round(goal.roi),
        })),
        area_appreciation_graph: areaAppreciationGraph.map((item) => ({
            year: item.year,
            appreciation_perc: Math.round(item.appreciation_perc * 100) / 100, // Round to 2 decimal places
        })),
        rental_demand: Math.round(rentalDemandIncrease),
        what_if_presets: {
            conservative: {
                monthly_rent: Math.round(
                    currentRentalPrice - currentRentalPrice * 0.2
                ),
                interest_rate: 3.99,
                down_payment: 40,
            },
            balanced: {
                monthly_rent: Math.round(currentRentalPrice),
                interest_rate: 3.99,
                down_payment: 40,
            },
            aggressive: {
                monthly_rent: Math.round(
                    currentRentalPrice + currentRentalPrice * 0.2
                ),
                interest_rate: 3.99,
                down_payment: 40,
            },
        },
    };
};

export const getAIReportService = async (listingId: string): Promise<any> => {
    const listing = await prisma.listing.findFirst({
        where: {
            id: listingId,
            deal_type: DealType.Selling,
            category: {
                in: [Category.Ready_to_move, Category.Off_plan],
            },
            looking_for: false,
        },
        include: {
            broker: {
                select: {
                    id: true,
                    name: true,
                    profile_pic: true,
                    country_code: true,
                    w_number: true,
                    email: true,
                    linkedin_link: true,
                    ig_link: true,
                    user_id: true,
                    company: {
                        select: {
                            name: true,
                        },
                    },
                    specialities: true,
                    y_o_e: true,
                    designation: true,
                },
            },
        },
    });

    if (!listing) {
        throw new Error('Listing not found');
    }

    if (
        !listing.locality ||
        !listing.type ||
        !listing.max_price ||
        !listing.sq_ft
    ) {
        if (!listing.locality) {
            throw new Error('Listing locality not found');
        }

        if (!listing.type) {
            throw new Error('Listing type not found');
        }

        if (!listing.max_price) {
            throw new Error('Listing price not found');
        }

        if (!listing.sq_ft) {
            throw new Error('Listing size not found');
        }
    }

    if (listing.max_price < 100_000) {
        throw new Error('Listing price is too low, should be at least 100,000');
    }

    const propertyData = getPropertyData(
        propertiesData,
        listing.locality,
        listing.type
    );

    const roiIn5Years = calculatePropertyROI(
        propertyData,
        5,
        listing.max_price,
        listing.sq_ft
    );

    const breakEvenYear = calculateBreakEvenPeriod(
        propertyData,
        listing.max_price,
        listing.sq_ft
    );

    const increaseInRentalPrice = (year: number) => {
        if (year === 0) {
            return 0;
        }

        const rentalInXYears = getRentalPriceInYear(
            propertyData,
            listing.sq_ft!,
            year,
            'monthly'
        );

        const rentalPriceToday = getRentalPriceInYear(
            propertyData,
            listing.sq_ft!,
            0,
            'monthly'
        );

        return Math.round(
            ((rentalInXYears - rentalPriceToday) / rentalPriceToday) * 100
        );
    };

    return {
        listing: {
            title: listing.title,
            images: listing.image_urls,
            price: Math.round(listing.max_price),
            locality: listing.locality,
            num_of_bedrooms: listing.no_of_bedrooms,
            num_of_bathrooms: listing.no_of_bathrooms,
            sq_ft: Math.round(listing.sq_ft),
            purchase_price: Math.round(listing.max_price),
            appreciation: Math.round(
                getListingAppreciationInYear(propertyData, listing.max_price, 5)
            ),
            roi_percentage: Math.round(roiIn5Years),
            break_even_year: breakEvenYear,
        },
        growth_graph: [
            {
                year: 1,
                appreciation: Math.round(
                    getListingAppreciationInYear(
                        propertyData,
                        listing.max_price,
                        1
                    )
                ),
            },
            {
                year: 4,
                appreciation: Math.round(
                    getListingAppreciationInYear(
                        propertyData,
                        listing.max_price,
                        4
                    )
                ),
            },
            {
                year: 7,
                appreciation: Math.round(
                    getListingAppreciationInYear(
                        propertyData,
                        listing.max_price,
                        7
                    )
                ),
            },
        ],
        rental_graph: [
            {
                year: 1,
                rental: increaseInRentalPrice(1),
            },
            {
                year: 4,
                rental: increaseInRentalPrice(4),
            },
            {
                year: 7,
                rental: increaseInRentalPrice(7),
            },
        ],
        growth_projection: {
            appreciation: Math.round(propertyData[6].appreciation_perc),
            rental: increaseInRentalPrice(7),
        },
        rent: {
            current: Math.round(
                getRentalPriceInYear(propertyData, listing.sq_ft!, 0, 'monthly')
            ),
            projected: Math.round(
                getRentalPriceInYear(propertyData, listing.sq_ft!, 5, 'monthly')
            ),
        },
        nearby: await getNearbySummary({
            lat: listing.latitude!,
            lng: listing.longitude!,
        }),
        amenities: listing.amenities,
        broker: {
            id: listing.broker.id,
            name: listing.broker.name,
            designation: listing.broker.designation,
            y_o_e: listing.broker.y_o_e,
            specialities: listing.broker.specialities,
            company: listing.broker.company?.name,
            profile_pic: listing.broker.profile_pic,
            country_code: listing.broker.country_code,
            w_number: listing.broker.w_number,
            email: listing.broker.email,
            linkedin_link: listing.broker.linkedin_link,
            ig_link: listing.broker.ig_link,
        },
    };
};

type LatLng = { lat: number; lng: number };

type NearbyCategories = 'metro' | 'grocery' | 'school' | 'restaurant';

const CATEGORY_TYPES: Record<NearbyCategories, string> = {
    metro: 'subway_station', // metro = subway station
    grocery: 'supermarket', // grocery/supermarket
    school: 'school',
    restaurant: 'restaurant',
};

function haversineDistance(a: LatLng, b: LatLng): number {
    const R = 6371000; // meters
    const toRad = (x: number) => (x * Math.PI) / 180;

    const dLat = toRad(b.lat - a.lat);
    const dLon = toRad(b.lng - a.lng);

    const lat1 = toRad(a.lat);
    const lat2 = toRad(b.lat);

    const h =
        Math.sin(dLat / 2) ** 2 +
        Math.cos(lat1) * Math.cos(lat2) * Math.sin(dLon / 2) ** 2;

    return 2 * R * Math.asin(Math.sqrt(h)); // meters
}

/**
 * Fetch nearest metro, grocery, school, restaurant
 * Returns distance in "Xm walk" format
 */
export async function getNearbySummary(center: LatLng) {
    const apiKey = process.env.GOOGLE_MAPS_API_KEY;
    if (!apiKey) throw new Error('Missing GOOGLE_MAPS_API_KEY');

    const nearby: Record<NearbyCategories, string> = {
        metro: 'N/A',
        grocery: 'N/A',
        school: 'N/A',
        restaurant: 'N/A',
    };

    for (const [cat, type] of Object.entries(CATEGORY_TYPES) as [
        NearbyCategories,
        string,
    ][]) {
        const url = `https://maps.googleapis.com/maps/api/place/nearbysearch/json?location=${center.lat},${center.lng}&radius=1500&type=${type}&key=${apiKey}`;

        const res = await fetch(url);
        const data = (await res.json()) as {
            results: { geometry: { location: { lat: number; lng: number } } }[];
        };

        if (data.results?.length > 0) {
            const loc = data.results[0].geometry.location;
            const distMeters = haversineDistance(center, {
                lat: loc.lat,
                lng: loc.lng,
            });

            // Approx walking distance (round to nearest 50m)
            const rounded = Math.round(distMeters / 50) * 50;
            nearby[cat] = `${rounded}m walk`;
        }
    }

    return nearby;
}<|MERGE_RESOLUTION|>--- conflicted
+++ resolved
@@ -334,45 +334,45 @@
                     : []),
                 ...(deal_type?.length
                     ? [
-                        {
-                            OR: [
-                                { deal_type: { in: deal_type } },
-                                {
-                                    AND: [
-                                        { deal_type: null },
-                                        {
-                                            OR: [
-                                                ...(deal_type.includes(
-                                                    DealType.Selling
-                                                )
-                                                    ? [
-                                                        {
-                                                            category:
-                                                                Category.Ready_to_move,
-                                                        },
-                                                        {
-                                                            category:
-                                                                Category.Off_plan,
-                                                        },
-                                                    ]
-                                                    : []),
-                                                ...(deal_type.includes(
-                                                    DealType.Rental
-                                                )
-                                                    ? [
-                                                        {
-                                                            category:
-                                                                Category.Rent,
-                                                        },
-                                                    ]
-                                                    : []),
-                                            ],
-                                        },
-                                    ],
-                                },
-                            ],
-                        },
-                    ]
+                          {
+                              OR: [
+                                  { deal_type: { in: deal_type } },
+                                  {
+                                      AND: [
+                                          { deal_type: null },
+                                          {
+                                              OR: [
+                                                  ...(deal_type.includes(
+                                                      DealType.Selling
+                                                  )
+                                                      ? [
+                                                            {
+                                                                category:
+                                                                    Category.Ready_to_move,
+                                                            },
+                                                            {
+                                                                category:
+                                                                    Category.Off_plan,
+                                                            },
+                                                        ]
+                                                      : []),
+                                                  ...(deal_type.includes(
+                                                      DealType.Rental
+                                                  )
+                                                      ? [
+                                                            {
+                                                                category:
+                                                                    Category.Rent,
+                                                            },
+                                                        ]
+                                                      : []),
+                                              ],
+                                          },
+                                      ],
+                                  },
+                              ],
+                          },
+                      ]
                     : []),
                 ...(current_status?.length
                     ? [{ current_status: { in: current_status } }]
@@ -398,29 +398,29 @@
                 // Price range condition
                 ...(min_price || max_price
                     ? [
-                        {
-                            AND: [
-                                ...(min_price
-                                    ? [{ min_price: { gte: min_price } }]
-                                    : []),
-                                ...(max_price
-                                    ? [{ max_price: { lte: max_price } }]
-                                    : []),
-                            ],
-                        },
-                    ]
+                          {
+                              AND: [
+                                  ...(min_price
+                                      ? [{ min_price: { gte: min_price } }]
+                                      : []),
+                                  ...(max_price
+                                      ? [{ max_price: { lte: max_price } }]
+                                      : []),
+                              ],
+                          },
+                      ]
                     : []),
 
                 // Square footage condition
                 ...(min_sqft || max_sqft
                     ? [
-                        {
-                            sq_ft: {
-                                ...(min_sqft && { gte: min_sqft }),
-                                ...(max_sqft && { lte: max_sqft }),
-                            },
-                        },
-                    ]
+                          {
+                              sq_ft: {
+                                  ...(min_sqft && { gte: min_sqft }),
+                                  ...(max_sqft && { lte: max_sqft }),
+                              },
+                          },
+                      ]
                     : []),
 
                 // Array filters
@@ -466,28 +466,28 @@
 
         const searchConditions: Prisma.ListingWhereInput = normalizedSearch
             ? {
-                OR: [
-                    {
-                        address: {
-                            contains: normalizedSearch,
-                            mode: 'insensitive' as Prisma.QueryMode,
-                        },
-                    },
-                    {
-                        locality: {
-                            contains: normalizedSearch,
-                            mode: 'insensitive' as Prisma.QueryMode,
-                        },
-                    },
-                    {
-                        city: {
-                            equals: Object.values(City).find(
-                                (c) => c.toLowerCase() === normalizedSearch
-                            ) as City | undefined, // Safely cast to enum
-                        },
-                    },
-                ],
-            }
+                  OR: [
+                      {
+                          address: {
+                              contains: normalizedSearch,
+                              mode: 'insensitive' as Prisma.QueryMode,
+                          },
+                      },
+                      {
+                          locality: {
+                              contains: normalizedSearch,
+                              mode: 'insensitive' as Prisma.QueryMode,
+                          },
+                      },
+                      {
+                          city: {
+                              equals: Object.values(City).find(
+                                  (c) => c.toLowerCase() === normalizedSearch
+                              ) as City | undefined, // Safely cast to enum
+                          },
+                      },
+                  ],
+              }
             : {};
 
         // Get total count for pagination
@@ -640,47 +640,6 @@
             // Add deal_type filter if provided
             ...(filters.deal_type?.length
                 ? [
-<<<<<<< HEAD
-                    {
-                        OR: [
-                            { deal_type: { in: filters.deal_type } },
-                            {
-                                AND: [
-                                    { deal_type: null },
-                                    {
-                                        OR: [
-                                            ...(filters.deal_type.includes(
-                                                DealType.Selling
-                                            )
-                                                ? [
-                                                    {
-                                                        category:
-                                                            Category.Ready_to_move,
-                                                    },
-                                                    {
-                                                        category:
-                                                            Category.Off_plan,
-                                                    },
-                                                ]
-                                                : []),
-                                            ...(filters.deal_type.includes(
-                                                DealType.Rental
-                                            )
-                                                ? [
-                                                    {
-                                                        category:
-                                                            Category.Rent,
-                                                    },
-                                                ]
-                                                : []),
-                                        ],
-                                    },
-                                ],
-                            },
-                        ],
-                    },
-                ]
-=======
                       {
                           OR: [
                               { deal_type: { in: filters.deal_type } },
@@ -720,19 +679,14 @@
                           ],
                       },
                   ]
->>>>>>> 927052db
                 : []),
         ],
     };
 
     // Log the where condition being applied
-<<<<<<< HEAD
-    logger.info(`Featured listings where condition: ${JSON.stringify(whereCondition)}`);
-=======
     logger.info(
         `Featured listings where condition: ${JSON.stringify(whereCondition)}`
     );
->>>>>>> 927052db
 
     // Get total count of listings with views in the last 48 hours (limited to 30 per deal type)
     const totalCount = await prisma.listing.count({
@@ -749,13 +703,9 @@
         maxTotalListings = Math.min(totalCount, 60);
     }
 
-<<<<<<< HEAD
-    logger.info(`Featured listings total count: ${totalCount}, max listings: ${maxTotalListings}`);
-=======
     logger.info(
         `Featured listings total count: ${totalCount}, max listings: ${maxTotalListings}`
     );
->>>>>>> 927052db
 
     const skip = (page - 1) * page_size;
     const take = Math.min(page_size, maxTotalListings - skip); // Adjust take based on remaining listings
